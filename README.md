--- conflicted
+++ resolved
@@ -5,19 +5,11 @@
 Special thanks to [Sjoerd Langkemper](https://github.com/Sjord) who has provided a strong base to start off from https://github.com/Sjord/growatt_api_client
 These projects may merge in the future since they are simmilar in code and function.
 
-<<<<<<< HEAD
-In addition to the reverse-engineered APIs used by ShinePhone this library now also support the public Growatt API (v1) for MIN systems (TLX are identified as MIN system in the public API). Certain endpoints are not supported anymore by openapi.growatt.com. For example `api.min_write_parameter()` should be used instead of old `api.update_tlx_inverter_setting()`.
+This library now supports both the legacy password-based authentication and the V1 API with token-based authentication for MIN systems (TLX are identified as MIN system in the public API). Certain endpoints are not supported anymore by openapi.growatt.com. For example `api.min_write_parameter()` should be used instead of old `api.update_tlx_inverter_setting()`.
 
 ## Usage
 
-# Classic API
-=======
-This library now supports both the legacy password-based authentication and the V1 API with token-based authentication for MIN systems (TLX are identified as MIN system in the public API). Certain endpoints are not supported anymore by openapi.growatt.com. For example `api.min_write_parameter()` should be used instead of old `api.update_tlx_inverter_setting()`.
-
-## Usage
-
 ### Legacy API
->>>>>>> 56ef2b0c
 
 Uses username/password basic authentication
 
@@ -30,44 +22,27 @@
 print(api.plant_list(login_response['user']['id']))
 ```
 
-<<<<<<< HEAD
-# Public API
-
-The public v1 API requires token based authentication
-=======
 ### V1 API
 
 The public v1 API requires token-based authentication
->>>>>>> 56ef2b0c
 
 ```python
 import growattServer
 
-<<<<<<< HEAD
-api = growattServer.GrowattApi(token="YOUR_API_TOKEN")
-=======
 api = growattServer.OpenApiV1(token="YOUR_API_TOKEN")
->>>>>>> 56ef2b0c
 #Get a list of growatt plants.
 plants = api.plant_list_v1()
 print(plants)
 ```
 
-<<<<<<< HEAD
-
-=======
->>>>>>> 56ef2b0c
 ## Methods and Variables
 
 ### Methods
 
 Any methods that may be useful.
 
-<<<<<<< HEAD
-=======
 #### Legacy API Methods
 
->>>>>>> 56ef2b0c
 `api.login(username, password)` Log into the growatt API. This must be done before making any request. After this you will be logged in. You will want to capture the response to get the `userId` variable. Should not be used for public v1 APIs.
 
 `api.plant_list(user_id)` Get a list of plants registered to your account.
@@ -152,8 +127,6 @@
 
 `api.update_noah_settings(serial_number, setting_type, parameters)` Applies the provided parameters (dictionary or array) for the specified setting on the specified noah device; see 'Noah settings' below for more information
 
-<<<<<<< HEAD
-=======
 #### V1 API Methods
 
 `api.plant_list()` Get a list of plants registered to your account, using public v1 API.
@@ -166,7 +139,6 @@
 
 `api.device_list(plant_id)` Get a list of devices in specified plant using the public v1 API.
 
->>>>>>> 56ef2b0c
 `api.min_energy(device_sn)` Get current energy data for a min inverter, including power and energy values.
 
 `api.min_detail(device_sn)` Get detailed data for a min inverter.
@@ -183,10 +155,6 @@
 
 `api.min_read_time_segments(device_sn, settings_data=None)` Read all time segments from a MIN inverter. Optionally pass settings_data to avoid redundant API calls.
 
-<<<<<<< HEAD
-
-=======
->>>>>>> 56ef2b0c
 ### Variables
 
 Some variables you may want to set.
