--- conflicted
+++ resolved
@@ -1,1786 +1,3 @@
-<<<<<<< HEAD
-import datetime
-from datetime import date, timedelta
-from enum import IntEnum
-import requests
-from random import randint
-import warnings
-import hashlib
-
-name = "growattServer"
-
-BATT_MODE_LOAD_FIRST = 0
-BATT_MODE_BATTERY_FIRST = 1
-BATT_MODE_GRID_FIRST = 2
-
-def hash_password(password):
-    """
-    Normal MD5, except add c if a byte of the digest is less than 10.
-    """
-    password_md5 = hashlib.md5(password.encode('utf-8')).hexdigest()
-    for i in range(0, len(password_md5), 2):
-        if password_md5[i] == '0':
-            password_md5 = password_md5[0:i] + 'c' + password_md5[i + 1:]
-    return password_md5
-
-class Timespan(IntEnum):
-    hour = 0
-    day = 1
-    month = 2
-
-class GrowattApi:
-    server_url = 'https://openapi.growatt.com/'
-    agent_identifier = "Dalvik/2.1.0 (Linux; U; Android 12; https://github.com/indykoning/PyPi_GrowattServer)"
-
-    def __init__(self, add_random_user_id=False, agent_identifier=None, token=None):
-        """
-        Initialize the Growatt API client.
-        
-        Args:
-            add_random_user_id (bool): Add a random user ID to the agent identifier.
-            agent_identifier (str): Override the default agent identifier.
-            token (str): API token for authentication (use this for V1 API access).
-            username (str): Username for login-based authentication.
-            password (str): Password for login-based authentication.
-            is_password_hashed (bool): Whether the provided password is already hashed.
-        """
-        self.api_url = f"{self.server_url}v1/"
-        self.token = token
-        self.v1_api_enabled = token is not None
-        self.session = requests.Session()
-        self.session.hooks = {
-            'response': lambda response, *args, **kwargs: response.raise_for_status()
-        }
-
-        # Set up authentication
-        if token:
-            print("Using token-based authentication")
-            # Use token-based auth for V1 API
-            self.session.headers.update({"token": token})
-        else:
-            print("Using password-based authentication")
-            if agent_identifier is not None:
-                self.agent_identifier = agent_identifier
-            headers = {'User-Agent': self.agent_identifier}
-            self.session.headers.update(headers)
-            # If a random user id is required, generate a 5 digit number and add it to the user agent
-            if add_random_user_id:
-                random_number = ''.join(["{}".format(randint(0, 9)) for num in range(0, 5)])
-                self.agent_identifier += " - " + random_number
-
-
-    def __get_date_string(self, timespan=None, date=None):
-        if timespan is not None:
-            assert timespan in Timespan
-
-        if date is None:
-            date = datetime.datetime.now()
-
-        date_str=""
-        if timespan == Timespan.month:
-            date_str = date.strftime('%Y-%m')
-        else:
-            date_str = date.strftime('%Y-%m-%d')
-
-        return date_str
-
-    def get_url(self, page):
-        """
-        Simple helper function to get the page URL.
-        """
-        return self.server_url + page
-
-    def get_v1_url(self, page):
-        """
-        Simple helper function to get the page URL for v1 API.
-        """
-        return self.api_url + page
-    
-    def login(self, username, password, is_password_hashed=False):
-        """
-        Log the user in.
-
-        Returns
-        'data' -- A List containing Objects containing the folowing
-            'plantName' -- Friendly name of the plant
-            'plantId'   -- The ID of the plant
-        'service'
-        'quality'
-        'isOpenSmartFamily'
-        'totalData' -- An Object
-        'success'   -- True or False
-        'msg'
-        'app_code'
-        'user' -- An Object containing a lot of user information
-            'uid'
-            'userLanguage'
-            'inverterGroup' -- A List
-            'timeZone' -- A Number
-            'lat'
-            'lng'
-            'dataAcqList' -- A List
-            'type'
-            'accountName' -- The username
-            'password' -- The password hash of the user
-            'isValiPhone'
-            'kind'
-            'mailNotice' -- True or False
-            'id'
-            'lasLoginIp'
-            'lastLoginTime'
-            'userDeviceType'
-            'phoneNum'
-            'approved' -- True or False
-            'area' -- Continent of the user
-            'smsNotice' -- True or False
-            'isAgent'
-            'token'
-            'nickName'
-            'parentUserId'
-            'customerCode'
-            'country'
-            'isPhoneNumReg'
-            'createDate'
-            'rightlevel'
-            'appType'
-            'serverUrl'
-            'roleId'
-            'enabled' -- True or False
-            'agentCode'
-            'inverterList' -- A list
-            'email'
-            'company'
-            'activeName'
-            'codeIndex'
-            'appAlias'
-            'isBigCustomer'
-            'noticeType'
-        """
-        if not is_password_hashed:
-            password = hash_password(password)
-
-        response = self.session.post(self.get_url('newTwoLoginAPI.do'), data={
-            'userName': username,
-            'password': password
-        })
-
-        data = response.json()['back']
-        if data['success']:
-            data.update({
-                'userId': data['user']['id'],
-                'userLevel': data['user']['rightlevel']
-            })
-        return data
-
-    def plant_list(self, user_id):
-        """
-        Get a list of plants connected to this account.
-
-        Args:
-            user_id (str): The ID of the user.
-
-        Returns:
-            list: A list of plants connected to the account.
-
-        Raises:
-            Exception: If the request to the server fails.
-        """
-        response = self.session.get(
-            self.get_url('PlantListAPI.do'),
-            params={'userId': user_id},
-            allow_redirects=False
-        )
-
-        return response.json().get('back', [])
-
-    def plant_detail(self, plant_id, timespan, date=None):
-        """
-        Get plant details for specified timespan.
-
-        Args:
-            plant_id (str): The ID of the plant.
-            timespan (Timespan): The ENUM value conforming to the time window you want e.g. hours from today, days, or months.
-            date (datetime, optional): The date you are interested in. Defaults to datetime.datetime.now().
-
-        Returns:
-            dict: A dictionary containing the plant details.
-
-        Raises:
-            Exception: If the request to the server fails.
-        """
-        date_str = self.__get_date_string(timespan, date)
-
-        response = self.session.get(self.get_url('PlantDetailAPI.do'), params={
-            'plantId': plant_id,
-            'type': timespan.value,
-            'date': date_str
-        })
-
-        return response.json().get('back', {})
-
-    def plant_list_two(self):
-        """
-        Get a list of all plants with detailed information.
-
-        Returns:
-            list: A list of plants with detailed information.
-        """
-        response = self.session.post(
-            self.get_url('newTwoPlantAPI.do'),
-            params={'op': 'getAllPlantListTwo'},
-            data={
-                'language': '1',
-                'nominalPower': '',
-                'order': '1',
-                'pageSize': '15',
-                'plantName': '',
-                'plantStatus': '',
-                'toPageNum': '1'
-            }
-        )
-
-        return response.json().get('PlantList', [])
-
-    def inverter_data(self, inverter_id, date=None):
-        """
-        Get inverter data for specified date or today.
-
-        Args:
-            inverter_id (str): The ID of the inverter.
-            date (datetime, optional): The date you are interested in. Defaults to datetime.datetime.now().
-
-        Returns:
-            dict: A dictionary containing the inverter data.
-
-        Raises:
-            Exception: If the request to the server fails.
-        """
-        date_str = self.__get_date_string(date=date)
-        response = self.session.get(self.get_url('newInverterAPI.do'), params={
-            'op': 'getInverterData',
-            'id': inverter_id,
-            'type': 1,
-            'date': date_str
-        })
-
-        return response.json()
-
-    def inverter_detail(self, inverter_id):
-        """
-        Get detailed data from PV inverter.
-
-        Args:
-            inverter_id (str): The ID of the inverter.
-
-        Returns:
-            dict: A dictionary containing the inverter details.
-
-        Raises:
-            Exception: If the request to the server fails.
-        """
-        response = self.session.get(self.get_url('newInverterAPI.do'), params={
-            'op': 'getInverterDetailData',
-            'inverterId': inverter_id
-        })
-
-        return response.json()
-
-    def inverter_detail_two(self, inverter_id):
-        """
-        Get detailed data from PV inverter (alternative endpoint).
-
-        Args:
-            inverter_id (str): The ID of the inverter.
-
-        Returns:
-            dict: A dictionary containing the inverter details.
-
-        Raises:
-            Exception: If the request to the server fails.
-        """
-        response = self.session.get(self.get_url('newInverterAPI.do'), params={
-            'op': 'getInverterDetailData_two',
-            'inverterId': inverter_id
-        })
-
-        return response.json()
-
-    def tlx_system_status(self, plant_id, tlx_id):
-        """
-        Get status of the system
-
-        Args:
-            plant_id (str): The ID of the plant.
-            tlx_id (str): The ID of the TLX inverter.
-
-        Returns:
-            dict: A dictionary containing system status.
-
-        Raises:
-            Exception: If the request to the server fails.
-        """
-        response = self.session.post(
-            self.get_url("newTlxApi.do"),
-            params={"op": "getSystemStatus_KW"},
-            data={"plantId": plant_id,
-                  "id": tlx_id}
-        )
-
-        return response.json().get('obj', {})
-
-    def tlx_energy_overview(self, plant_id, tlx_id):
-        """
-        Get energy overview
-
-        Args:
-            plant_id (str): The ID of the plant.
-            tlx_id (str): The ID of the TLX inverter.
-
-        Returns:
-            dict: A dictionary containing energy data.
-
-        Raises:
-            Exception: If the request to the server fails.
-        """
-        response = self.session.post(
-            self.get_url("newTlxApi.do"),
-            params={"op": "getEnergyOverview"},
-            data={"plantId": plant_id,
-                  "id": tlx_id}
-        )
-
-        return response.json().get('obj', {})
-
-    def tlx_energy_prod_cons(self, plant_id, tlx_id, timespan=Timespan.hour, date=None):
-        """
-        Get energy production and consumption (KW)
-
-        Args:
-            tlx_id (str): The ID of the TLX inverter.
-            timespan (Timespan): The ENUM value conforming to the time window you want e.g. hours from today, days, or months.
-            date (datetime): The date you are interested in.
-
-        Returns:
-            dict: A dictionary containing energy data.
-
-        Raises:
-            Exception: If the request to the server fails.
-        """
-
-        date_str = self.__get_date_string(timespan, date)
-
-        response = self.session.post(
-            self.get_url("newTlxApi.do"),
-            params={"op": "getEnergyProdAndCons_KW"},
-            data={'date': date_str,
-                "plantId": plant_id,
-                "language": "1",
-                 "id": tlx_id,
-                 "type": timespan.value}
-        )
-
-        return response.json().get('obj', {})
-
-    def tlx_data(self, tlx_id, date=None):
-        """
-        Get TLX inverter data for specified date or today.
-
-        Args:
-            tlx_id (str): The ID of the TLX inverter.
-            date (datetime, optional): The date you are interested in. Defaults to datetime.datetime.now().
-
-        Returns:
-            dict: A dictionary containing the TLX inverter data.
-
-        Raises:
-            Exception: If the request to the server fails.
-        """
-        date_str = self.__get_date_string(date=date)
-        response = self.session.get(self.get_url('newTlxApi.do'), params={
-            'op': 'getTlxData',
-            'id': tlx_id,
-            'type': 1,
-            'date': date_str
-        })
-
-        return response.json()
-
-    def tlx_detail(self, tlx_id):
-        """
-        Get detailed data from TLX inverter.
-
-        Args:
-            tlx_id (str): The ID of the TLX inverter.
-
-        Returns:
-            dict: A dictionary containing the detailed TLX inverter data.
-
-        Raises:
-            Exception: If the request to the server fails.
-        """
-        response = self.session.get(self.get_url('newTlxApi.do'), params={
-            'op': 'getTlxDetailData',
-            'id': tlx_id
-        })
-
-        return response.json()
-
-    def tlx_params(self, tlx_id):
-        """
-        Get parameters for TLX inverter.
-
-        Args:
-            tlx_id (str): The ID of the TLX inverter.
-
-        Returns:
-            dict: A dictionary containing the TLX inverter parameters.
-
-        Raises:
-            Exception: If the request to the server fails.
-        """
-        response = self.session.get(self.get_url('newTlxApi.do'), params={
-            'op': 'getTlxParams',
-            'id': tlx_id 
-        })
-
-        return response.json()
-
-    def tlx_all_settings(self, tlx_id):
-        """
-        Get all possible settings from TLX inverter.
-
-        Args:
-            tlx_id (str): The ID of the TLX inverter.
-
-        Returns:
-            dict: A dictionary containing all possible settings for the TLX inverter.
-
-        Raises:
-            Exception: If the request to the server fails.
-        """
-        response = self.session.post(self.get_url('newTlxApi.do'), params={
-            'op': 'getTlxSetData'
-        }, data={
-            'serialNum': tlx_id
-        })
-
-        return response.json().get('obj', {}).get('tlxSetBean')
-
-    def tlx_enabled_settings(self, tlx_id):
-        """
-        Get "Enabled settings" from TLX inverter.
-        
-        Args:
-            tlx_id (str): The ID of the TLX inverter.
-        
-        Returns:
-            dict: A dictionary containing the enabled settings.
-        
-        Raises:
-            Exception: If the request to the server fails.
-        """
-        string_time = datetime.datetime.now().strftime('%Y-%m-%d')
-        response = self.session.post(
-            self.get_url('newLoginAPI.do'),
-            params={'op': 'getSetPass'},
-            data={'deviceSn': tlx_id, 'stringTime': string_time, 'type': '5'}
-        )
-
-        return response.json().get('obj', {})
-
-    def tlx_battery_info(self, serial_num):
-        """
-        Get battery information.
-        
-        Args:
-            serial_num (str): The serial number of the battery.
-        
-        Returns:
-            dict: A dictionary containing the battery information.
-        
-        Raises:
-            Exception: If the request to the server fails.
-        """
-        response = self.session.post(
-            self.get_url('newTlxApi.do'),
-            params={'op': 'getBatInfo'},
-            data={'lan': 1, 'serialNum': serial_num}
-        )
-
-        return response.json().get('obj', {})
-
-    def tlx_battery_info_detailed(self, plant_id, serial_num):
-        """
-        Get detailed battery information.
-        
-        Args:
-            plant_id (str): The ID of the plant.
-            serial_num (str): The serial number of the battery.
-        
-        Returns:
-            dict: A dictionary containing the detailed battery information.
-        
-        Raises:
-            Exception: If the request to the server fails.
-        """
-        response = self.session.post(
-            self.get_url('newTlxApi.do'),
-            params={'op': 'getBatDetailData'},
-            data={'lan': 1, 'plantId': plant_id, 'id': serial_num}
-        )
-
-        return response.json()
-
-    def mix_info(self, mix_id, plant_id = None):
-        """
-        Returns high level values from Mix device
-
-        Keyword arguments:
-        mix_id -- The serial number (device_sn) of the inverter
-        plant_id -- The ID of the plant (the mobile app uses this but it does not appear to be necessary) (default None)
-
-        Returns:
-        'acChargeEnergyToday' -- ??? 2.7
-        'acChargeEnergyTotal' -- ??? 25.3
-        'acChargePower' -- ??? 0
-        'capacity': '45' -- The current remaining capacity of the batteries (same as soc but without the % sign)
-        'eBatChargeToday' -- Battery charged today in kWh
-        'eBatChargeTotal' -- Battery charged total (all time) in kWh
-        'eBatDisChargeToday' -- Battery discharged today in kWh
-        'eBatDisChargeTotal' -- Battery discharged total (all time) in kWh
-        'epvToday' -- Energy generated from PVs today in kWh
-        'epvTotal' -- Energy generated from PVs total (all time) in kWh
-        'isCharge'-- ??? 0 - Possible a 0/1 based on whether or not the battery is charging
-        'pCharge1' -- ??? 0
-        'pDischarge1' -- Battery discharging rate in W
-        'soc' -- Statement of charge including % symbol
-        'upsPac1' -- ??? 0
-        'upsPac2' -- ??? 0
-        'upsPac3' -- ??? 0
-        'vbat' -- Battery Voltage
-        'vbatdsp' -- ??? 51.8
-        'vpv1' -- Voltage PV1
-        'vpv2' -- Voltage PV2
-        """
-        request_params={
-            'op': 'getMixInfo',
-            'mixId': mix_id
-        }
-
-        if (plant_id):
-          request_params['plantId'] = plant_id
-
-        response = self.session.get(self.get_url('newMixApi.do'), params=request_params)
-
-        return response.json().get('obj', {})
-
-    def mix_totals(self, mix_id, plant_id):
-        """
-        Returns "Totals" values from Mix device
-
-        Keyword arguments:
-        mix_id -- The serial number (device_sn) of the inverter
-        plant_id -- The ID of the plant
-
-        Returns:
-        'echargetoday' -- Battery charged today in kWh (same as eBatChargeToday from mix_info)
-        'echargetotal' -- Battery charged total (all time) in kWh (same as eBatChargeTotal from mix_info)
-        'edischarge1Today' -- Battery discharged today in kWh (same as eBatDisChargeToday from mix_info)
-        'edischarge1Total' -- Battery discharged total (all time) in kWh (same as eBatDisChargeTotal from mix_info)
-        'elocalLoadToday' -- Load consumption today in kWh
-        'elocalLoadTotal' -- Load consumption total (all time) in kWh
-        'epvToday' -- Energy generated from PVs today in kWh (same as epvToday from mix_info)
-        'epvTotal' -- Energy generated from PVs total (all time) in kWh (same as epvTotal from mix_info)
-        'etoGridToday' -- Energy exported to the grid today in kWh
-        'etogridTotal' -- Energy exported to the grid total (all time) in kWh
-        'photovoltaicRevenueToday' -- Revenue earned from PV today in 'unit' currency
-        'photovoltaicRevenueTotal' -- Revenue earned from PV total (all time) in 'unit' currency
-        'unit' -- Unit of currency for 'Revenue'
-        """
-        response = self.session.post(self.get_url('newMixApi.do'), params={
-            'op': 'getEnergyOverview',
-            'mixId': mix_id,
-            'plantId': plant_id
-        })
-
-        return response.json().get('obj', {})
-
-    def mix_system_status(self, mix_id, plant_id):
-        """
-        Returns current "Status" from Mix device
-
-        Keyword arguments:
-        mix_id -- The serial number (device_sn) of the inverter
-        plant_id -- The ID of the plant
-
-        Returns:
-        'SOC' -- Statement of charge (remaining battery %)
-        'chargePower' -- Battery charging rate in kw
-        'fAc' -- Frequency (Hz)
-        'lost' -- System status e.g. 'mix.status.normal'
-        'pLocalLoad' -- Load conumption in kW
-        'pPv1' -- PV1 Wattage in W
-        'pPv2' -- PV2 Wattage in W
-        'pactogrid' -- Export to grid rate in kW
-        'pactouser' -- Import from grid rate in kW
-        'pdisCharge1' -- Discharging batteries rate in kW
-        'pmax' -- ??? 6 ??? PV Maximum kW ??
-        'ppv' -- PV combined Wattage in kW
-        'priorityChoose' -- Priority setting - 0=Local load
-        'status' -- System statue - ENUM - Unknown values
-        'unit' -- Unit of measurement e.g. 'kW'
-        'upsFac' -- ??? 0
-        'upsVac1' -- ??? 0
-        'uwSysWorkMode' -- ??? 6
-        'vAc1' -- Grid voltage in V
-        'vBat' -- Battery voltage in V
-        'vPv1' -- PV1 voltage in V
-        'vPv2' -- PV2 voltage in V
-        'vac1' -- Grid voltage in V (same as vAc1)
-        'wBatteryType' -- ??? 1
-        """
-        response = self.session.post(self.get_url('newMixApi.do'), params={
-            'op': 'getSystemStatus_KW',
-            'mixId': mix_id,
-            'plantId': plant_id
-        })
-
-        return response.json().get('obj', {})
-
-    def mix_detail(self, mix_id, plant_id, timespan=Timespan.hour, date=None):
-        """
-        Get Mix details for specified timespan
-
-        Keyword arguments:
-        mix_id -- The serial number (device_sn) of the inverter
-        plant_id -- The ID of the plant
-        timespan -- The ENUM value conforming to the time window you want e.g. hours from today, days, or months (Default Timespan.hour)
-        date -- The date you are interested in (Default datetime.datetime.now())
-
-        Returns:
-        A chartData object where each entry is for a specific 5 minute window e.g. 00:05 and 00:10 respectively (below)
-        'chartData': {   '00:05': {   'pacToGrid' -- Export rate to grid in kW
-                                      'pacToUser' -- Import rate from grid in kW
-                                      'pdischarge' -- Battery discharge in kW
-                                      'ppv' -- Solar generation in kW
-                                      'sysOut' -- Load consumption in kW
-                                  },
-                         '00:10': {   'pacToGrid': '0',
-                                      'pacToUser': '0.93',
-                                      'pdischarge': '0',
-                                      'ppv': '0',
-                                      'sysOut': '0.93'},
-                          ......
-                     }
-        'eAcCharge' -- Exported to grid in kWh
-        'eCharge' -- System production in kWh = Self-consumption + Exported to Grid
-        'eChargeToday' -- Load consumption from solar in kWh
-        'eChargeToday1' -- Self-consumption in kWh
-        'eChargeToday2' -- Self-consumption in kWh (eChargeToday + echarge1)
-        'echarge1' -- Load consumption from battery in kWh
-        'echargeToat' -- Total battery discharged (all time) in kWh
-        'elocalLoad' -- Load consumption in kW (battery + solar + imported)
-        'etouser' -- Load consumption imported from grid in kWh
-        'photovoltaic' -- Load consumption from solar in kWh (same as eChargeToday)
-        'ratio1' -- % of system production that is self-consumed
-        'ratio2' -- % of system production that is exported
-        'ratio3' -- % of Load consumption that is "self consumption"
-        'ratio4' -- % of Load consumption that is "imported from grid"
-        'ratio5' -- % of Self consumption that is directly from Solar
-        'ratio6' -- % of Self consumption that is from batteries
-        'unit' -- Unit of measurement e.g kWh
-        'unit2' -- Unit of measurement e.g kW
-
-
-        NOTE - It is possible to calculate the PV generation that went into charging the batteries by performing the following calculation:
-        Solar to Battery = Solar Generation - Export to Grid - Load consumption from solar
-                           epvToday (from mix_info) - eAcCharge - eChargeToday
-        """
-        date_str = self.__get_date_string(timespan, date)
-
-        response = self.session.post(self.get_url('newMixApi.do'), params={
-            'op': 'getEnergyProdAndCons_KW',
-            'plantId': plant_id,
-            'mixId': mix_id,
-            'type': timespan.value,
-            'date': date_str
-        })
-
-        return response.json().get('obj', {})
-
-    def dashboard_data(self, plant_id, timespan=Timespan.hour, date=None):
-        """
-        Get 'dashboard' data for specified timespan
-        NOTE - All numerical values returned by this api call include units e.g. kWh or %
-             - Many of the 'total' values that are returned for a Mix system are inaccurate on the system this was tested against.
-               However, the statistics that are correct are not available on any other interface, plus these values may be accurate for
-               non-mix types of system. Where the values have been proven to be inaccurate they are commented below.
-
-        Keyword arguments:
-        plant_id -- The ID of the plant
-        timespan -- The ENUM value conforming to the time window you want e.g. hours from today, days, or months (Default Timespan.hour)
-        date -- The date you are interested in (Default datetime.datetime.now())
-
-        Returns:
-        A chartData object where each entry is for a specific 5 minute window e.g. 00:05 and 00:10 respectively (below)
-        NOTE: The keys are interpreted differently, the examples below describe what they are used for in a 'Mix' system
-        'chartData': {   '00:05': {   'pacToUser' -- Power from battery in kW
-                                      'ppv' -- Solar generation in kW
-                                      'sysOut' -- Load consumption in kW
-                                      'userLoad' -- Export in kW
-                                  },
-                         '00:10': {   'pacToUser': '0',
-                                      'ppv': '0',
-                                      'sysOut': '0.7',
-                                      'userLoad': '0'},
-                          ......
-                     }
-        'chartDataUnit' -- Unit of measurement e.g. 'kW',
-        'eAcCharge' -- Energy exported to the grid in kWh e.g. '20.5kWh' (not accurate for Mix systems)
-        'eCharge' -- System production in kWh = Self-consumption + Exported to Grid e.g '23.1kWh' (not accurate for Mix systems - actually showing the total 'load consumption'
-        'eChargeToday1' -- Self-consumption of PPV (possibly including excess diverted to batteries) in kWh e.g. '2.6kWh' (not accurate for Mix systems)
-        'eChargeToday2' -- Total self-consumption (PPV consumption(eChargeToday2Echarge1) + Battery Consumption(echarge1)) e.g. '10.1kWh' (not accurate for Mix systems)
-        'eChargeToday2Echarge1' -- Self-consumption of PPV only e.g. '0.8kWh' (not accurate for Mix systems)
-        'echarge1' -- Self-consumption from Battery only e.g. '9.3kWh'
-        'echargeToat' -- Not used on Dashboard view, likely to be total battery discharged e.g. '152.1kWh'
-        'elocalLoad' -- Total load consumption (etouser + eChargeToday2) e.g. '20.3kWh', (not accurate for Mix systems)
-        'etouser'-- Energy imported from grid today (includes both directly used by load and AC battery charging e.g. '10.2kWh'
-        'keyNames' -- Keys to be used for the graph data e.g. ['Solar', 'Load Consumption', 'Export To Grid', 'From Battery']
-        'photovoltaic' -- Same as eChargeToday2Echarge1 e.g. '0.8kWh'
-        'ratio1' -- % of 'Solar production' that is self-consumed e.g. '11.3%' (not accurate for Mix systems)
-        'ratio2' -- % of 'Solar production' that is exported e.g. '88.7%' (not accurate for Mix systems)
-        'ratio3' -- % of 'Load consumption' that is self consumption e.g. '49.8%' (not accurate for Mix systems)
-        'ratio4' -- % of 'Load consumption' that is imported from the grid e.g '50.2%' (not accurate for Mix systems)
-        'ratio5' -- % of Self consumption that is from batteries e.g. '92.1%' (not accurate for Mix systems)
-        'ratio6' -- % of Self consumption that is directly from Solar e.g. '7.9%' (not accurate for Mix systems)
-
-        NOTE: Does not return any data for a tlx system. Use plant_energy_data() instead.
-        """
-        date_str = self.__get_date_string(timespan, date)
-
-        response = self.session.post(self.get_url('newPlantAPI.do'), params={
-            'action': "getEnergyStorageData",
-            'date': date_str,
-            'type': timespan.value,
-            'plantId': plant_id
-        })
-
-        return response.json()
-
-    def plant_settings(self, plant_id):
-        """
-        Returns a dictionary containing the settings for the specified plant
-
-        Keyword arguments:
-        plant_id -- The id of the plant you want the settings of
-
-        Returns:
-        A python dictionary containing the settings for the specified plant
-        """
-        response = self.session.get(self.get_url('newPlantAPI.do'), params={
-            'op': 'getPlant',
-            'plantId': plant_id
-        })
-        
-        return response.json()
-
-    def storage_detail(self, storage_id):
-        """
-        Get "All parameters" from battery storage.
-        """
-        response = self.session.get(self.get_url('newStorageAPI.do'), params={
-            'op': 'getStorageInfo_sacolar',
-            'storageId': storage_id
-        })
-
-        return response.json()
-
-    def storage_params(self, storage_id):
-        """
-        Get much more detail from battery storage.
-        """
-        response = self.session.get(self.get_url('newStorageAPI.do'), params={
-            'op': 'getStorageParams_sacolar',
-            'storageId': storage_id
-        })
-
-        return response.json()
-
-    def storage_energy_overview(self, plant_id, storage_id):
-        """
-        Get some energy/generation overview data.
-        """
-        response = self.session.post(self.get_url('newStorageAPI.do?op=getEnergyOverviewData_sacolar'), params={
-            'plantId': plant_id,
-            'storageSn': storage_id
-        })
-
-        return response.json().get('obj', {})
-
-    def inverter_list(self, plant_id):
-        """
-        Use device_list, it's more descriptive since the list contains more than inverters.
-        """
-        warnings.warn("This function may be deprecated in the future because naming is not correct, use device_list instead", DeprecationWarning)
-        return self.device_list(plant_id)
-
-    def __get_all_devices(self, plant_id):
-        """
-        Get basic plant information with device list.
-        """
-        response = self.session.get(self.get_url('newTwoPlantAPI.do'), 
-                                     params={'op': 'getAllDeviceList',                                
-                                             'plantId': plant_id,
-                                             'language': 1})
-
-        return response.json().get('deviceList', {})
-
-    def device_list(self, plant_id):
-        """
-        Get a list of all devices connected to plant.
-        """
-        
-        device_list = self.plant_info(plant_id).get('deviceList', [])
-        
-        if not device_list:
-            # for tlx systems, the device_list in plant is empty, so use __get_all_devices() instead
-            device_list = self.__get_all_devices(plant_id)
-
-        return device_list
-
-    def plant_info(self, plant_id):
-        """
-        Get basic plant information with device list.
-        """
-        response = self.session.get(self.get_url('newTwoPlantAPI.do'), params={
-            'op': 'getAllDeviceListTwo',
-            'plantId': plant_id,
-            'pageNum': 1,
-            'pageSize': 1
-        })
-
-        return response.json()
-
-    def plant_energy_data(self, plant_id):
-        """
-        Get the energy data used in the 'Plant' tab in the phone
-        """
-        response = self.session.post(self.get_url('newTwoPlantAPI.do'), 
-                                     params={'op': 'getUserCenterEnertyDataByPlantid'}, 
-                                     data={ 'language': 1,
-                                            'plantId': plant_id})
-
-        return response.json()
-    
-    def is_plant_noah_system(self, plant_id):
-        """
-        Returns a dictionary containing if noah devices are configured for the specified plant
-
-        Keyword arguments:
-        plant_id -- The id of the plant you want the noah devices of (str)
-
-        Returns
-        'msg'
-        'result'    -- True or False
-        'obj'   -- An Object containing if noah devices are configured
-            'isPlantNoahSystem' -- Is the specified plant a noah system (True or False)
-            'plantId'   -- The ID of the plant
-            'isPlantHaveNoah'   -- Are noah devices configured in the specified plant (True or False)
-            'deviceSn'  -- Serial number of the configured noah device
-            'plantName' -- Friendly name of the plant
-        """
-        response = self.session.post(self.get_url('noahDeviceApi/noah/isPlantNoahSystem'), data={
-            'plantId': plant_id
-        })
-        return response.json()
-
-    
-    def noah_system_status(self, serial_number):
-        """
-        Returns a dictionary containing the status for the specified Noah Device
-
-        Keyword arguments:
-        serial_number -- The Serial number of the noah device you want the status of (str)
-
-        Returns
-        'msg'
-        'result'    -- True or False
-        'obj' -- An Object containing the noah device status
-            'chargePower'   -- Battery charging rate in watt e.g. '200Watt'
-            'workMode'  -- Workingmode of the battery (0 = Load First, 1 = Battery First)
-            'soc'   -- Statement of charge (remaining battery %)
-            'associatedInvSn'   -- ???
-            'batteryNum'    -- Numbers of batterys
-            'profitToday'   -- Today generated profit through noah device
-            'plantId'   -- The ID of the plant
-            'disChargePower'    -- Battery discharging rate in watt e.g. '200Watt'
-            'eacTotal'  -- Total energy exported to the grid in kWh e.g. '20.5kWh'
-            'eacToday'  -- Today energy exported to the grid in kWh e.g. '20.5kWh'
-            'pac'   -- Export to grid rate in watt e.g. '200Watt'
-            'ppv'   -- Solar generation in watt e.g. '200Watt'
-            'alias' -- Friendly name of the noah device
-            'profitTotal'   -- Total generated profit through noah device
-            'moneyUnit' -- Unit of currency e.g. '€'
-            'status'    -- Is the noah device online (True or False)
-        """
-        response = self.session.post(self.get_url('noahDeviceApi/noah/getSystemStatus'), data={
-            'deviceSn': serial_number
-        })
-        return response.json()
-
-    
-    def noah_info(self, serial_number):
-        """
-        Returns a dictionary containing the informations for the specified Noah Device
-
-        Keyword arguments:
-        serial_number -- The Serial number of the noah device you want the informations of (str)
-
-        Returns
-        'msg'
-        'result'    -- True or False
-        'obj' -- An Object containing the noah device informations
-            'neoList'   -- A List containing Objects
-            'unitList'  -- A Object containing currency units e.g. "Euro": "euro", "DOLLAR": "dollar"
-            'noah'  -- A Object containing the folowing
-                'time_segment'  -- A List containing Objects with configured "Operation Mode"
-                    NOTE: The keys are generated numerical, the values are generated with folowing syntax "[workingmode (0 = Load First, 1 = Battery First)]_[starttime]_[endtime]_[output power]"
-                    'time_segment': {
-                        'time_segment1': "0_0:0_8:0_150", ([Load First]_[00:00]_[08:00]_[150 watt])
-                        'time_segment2': "1_8:0_18:0_0", ([Battery First]_[08:00]_[18:00]_[0 watt])
-                        ....
-                     }
-                'batSns'    -- A List containing all battery Serial Numbers 
-                'associatedInvSn'   -- ???
-                'plantId'   -- The ID of the plant
-                'chargingSocHighLimit'  -- Configured "Battery Management" charging upper limit
-                'chargingSocLowLimit'   -- Configured "Battery Management" charging lower limit
-                'defaultPower'  -- Configured "System Default Output Power"
-                'version'   -- The Firmware Version of the noah device
-                'deviceSn'  -- The Serial number of the noah device
-                'formulaMoney'  -- Configured "Select Currency" energy cost per kWh e.g. '0.22'
-                'alias' -- Friendly name of the noah device
-                'model' -- Model Name of the noah device
-                'plantName' -- Friendly name of the plant
-                'tempType'  -- ???
-                'moneyUnitText' -- Configured "Select Currency" (Value from the unitList) e.G. "euro"
-            'plantList' -- A List containing Objects containing the folowing
-                'plantId'   -- The ID of the plant
-                'plantImgName'  -- Friendly name of the plant Image
-                'plantName' -- Friendly name of the plant
-        """        
-        response = self.session.post(self.get_url('noahDeviceApi/noah/getNoahInfoBySn'), data={
-            'deviceSn': serial_number
-        })
-        return response.json()
-
-
-    def update_plant_settings(self, plant_id, changed_settings, current_settings = None):
-        """
-        Applies settings to the plant e.g. ID, Location, Timezone
-        See README for all possible settings options
-
-        Keyword arguments:
-        plant_id -- The id of the plant you wish to update the settings for
-        changed_settings -- A python dictionary containing the settings to be changed and their value
-        current_settings -- A python dictionary containing the current settings of the plant (use the response from plant_settings), if None - fetched for you
-
-        Returns:
-        A response from the server stating whether the configuration was successful or not
-        """
-        #If no existing settings have been provided then get them from the growatt server
-        if current_settings == None:
-            current_settings = self.plant_settings(plant_id)
-
-        #These are the parameters that the form requires, without these an error is thrown. Pre-populate their values with the current values
-        form_settings = {
-            'plantCoal': (None, str(current_settings['formulaCoal'])),
-            'plantSo2': (None, str(current_settings['formulaSo2'])),
-            'accountName': (None, str(current_settings['userAccount'])),
-            'plantID': (None, str(current_settings['id'])),
-            'plantFirm': (None, '0'), #Hardcoded to 0 as I can't work out what value it should have
-            'plantCountry': (None, str(current_settings['country'])),
-            'plantType': (None, str(current_settings['plantType'])),
-            'plantIncome': (None, str(current_settings['formulaMoneyStr'])),
-            'plantAddress': (None, str(current_settings['plantAddress'])),
-            'plantTimezone': (None, str(current_settings['timezone'])),
-            'plantLng': (None, str(current_settings['plant_lng'])),
-            'plantCity': (None, str(current_settings['city'])),
-            'plantCo2': (None, str(current_settings['formulaCo2'])),
-            'plantMoney': (None, str(current_settings['formulaMoneyUnitId'])),
-            'plantPower': (None, str(current_settings['nominalPower'])),
-            'plantLat': (None, str(current_settings['plant_lat'])),
-            'plantDate': (None, str(current_settings['createDateText'])),
-            'plantName': (None, str(current_settings['plantName'])),
-        }
-
-        #Overwrite the current value of the setting with the new value
-        for setting, value in changed_settings.items():
-            form_settings[setting] = (None, str(value))
-
-        response = self.session.post(self.get_url('newTwoPlantAPI.do?op=updatePlant'), files = form_settings)
-
-        return response.json()
-
-    def update_inverter_setting(self, serial_number, setting_type, 
-                                default_parameters, parameters):
-        """
-        Applies settings for specified system based on serial number
-        See README for known working settings
-
-        Arguments:
-        serial_number -- Serial number (device_sn) of the inverter (str)
-        setting_type -- Setting to be configured (str)
-        default_params -- Default set of parameters for the setting call (dict)
-        parameters -- Parameters to be sent to the system (dict or list of str)
-                (array which will be converted to a dictionary)
-
-        Returns:
-        JSON response from the server whether the configuration was successful
-        """
-        settings_parameters = parameters
-        
-        #If we've been passed an array then convert it into a dictionary
-        if isinstance(parameters, list):
-            settings_parameters = {}
-            for index, param in enumerate(parameters, start=1):
-                settings_parameters['param' + str(index)] = param
-        
-        settings_parameters = {**default_parameters, **settings_parameters}
-
-        response = self.session.post(self.get_url('newTcpsetAPI.do'), 
-                                     params=settings_parameters)
-        
-        return response.json()
-
-    def update_mix_inverter_setting(self, serial_number, setting_type, parameters):
-        """
-        Alias for setting inverter parameters on a mix inverter
-        See README for known working settings
-
-        Arguments:
-        serial_number -- Serial number (device_sn) of the inverter (str)
-        setting_type -- Setting to be configured (str)
-        parameters -- Parameters to be sent to the system (dict or list of str)
-                (array which will be converted to a dictionary)
-
-        Returns:
-        JSON response from the server whether the configuration was successful
-        """
-        default_parameters = {
-            'op': 'mixSetApiNew',
-            'serialNum': serial_number,
-            'type': setting_type
-        }
-        return self.update_inverter_setting(serial_number, setting_type, 
-                                            default_parameters, parameters)
-
-    def update_ac_inverter_setting(self, serial_number, setting_type, parameters):
-        """
-        Alias for setting inverter parameters on an AC-coupled inverter
-        See README for known working settings
-
-        Arguments:
-        serial_number -- Serial number (device_sn) of the inverter (str)
-        setting_type -- Setting to be configured (str)
-        parameters -- Parameters to be sent to the system (dict or list of str)
-                (array which will be converted to a dictionary)
-
-        Returns:
-        JSON response from the server whether the configuration was successful
-        """
-        default_parameters = {
-            'op': 'spaSetApi',
-            'serialNum': serial_number,
-            'type': setting_type
-        }
-        return self.update_inverter_setting(serial_number, setting_type, 
-                                            default_parameters, parameters)
-
-    def update_tlx_inverter_time_segment(self, serial_number, segment_id, batt_mode, start_time, end_time, enabled):
-        """
-        Updates the time segment settings for a TLX hybrid inverter.
-
-        Arguments:
-        serial_number -- Serial number (device_sn) of the inverter (str)
-        segment_id -- ID of the time segment to be updated (int)
-        batt_mode -- Battery mode (int)
-        start_time -- Start time of the segment (datetime.time)
-        end_time -- End time of the segment (datetime.time)
-        enabled -- Whether the segment is enabled (bool)
-
-        Returns:
-        JSON response from the server whether the configuration was successful
-        """
-        params = {
-            'op': 'tlxSet'
-        }
-        data = {
-            'serialNum': serial_number,
-            'type': f'time_segment{segment_id}',
-            'param1': batt_mode,
-            'param2': start_time.strftime('%H'),
-            'param3': start_time.strftime('%M'),
-            'param4': end_time.strftime('%H'),
-            'param5': end_time.strftime('%M'),
-            'param6': '1' if enabled else '0'
-        }
-        
-        response = self.session.post(self.get_url('newTcpsetAPI.do'), params=params, data=data)
-        result = response.json()
-        
-        if not result.get('success', False):
-            raise Exception(f"Failed to update TLX inverter time segment: {result.get('msg', 'Unknown error')}")
-        
-        return result
-
-    def update_tlx_inverter_setting(self, serial_number, setting_type, parameter):
-        """
-        Alias for setting parameters on a tlx hybrid inverter
-        See README for known working settings
-
-        Arguments:
-        serial_number -- Serial number (device_sn) of the inverter (str)
-        setting_type -- Setting to be configured (str)
-        parameter -- Parameter(s) to be sent to the system (str, dict, list of str)
-                (array which will be converted to a dictionary)
-
-        Returns:
-        JSON response from the server whether the configuration was successful
-        """
-        default_parameters = {
-            'op': 'tlxSet',
-            'serialNum': serial_number,
-            'type': setting_type
-        }
-
-        # If parameter is a single value, convert it to a dictionary
-        if not isinstance(parameter, (dict, list)):
-            parameter = {'param1': parameter}
-        elif isinstance(parameter, list):
-            parameter = {f'param{index+1}': param for index, param in enumerate(parameter)}
-
-        return self.update_inverter_setting(serial_number, setting_type, 
-                                            default_parameters, parameter)
-
-
-    def update_noah_settings(self, serial_number, setting_type, parameters):
-        """
-        Applies settings for specified noah device based on serial number
-        See README for known working settings
-
-        Arguments:
-        serial_number -- Serial number (device_sn) of the noah (str)
-        setting_type -- Setting to be configured (str)
-        parameters -- Parameters to be sent to the system (dict or list of str)
-                (array which will be converted to a dictionary)
-
-        Returns:
-        JSON response from the server whether the configuration was successful
-        """
-        default_parameters = {
-            'serialNum': serial_number,
-            'type': setting_type
-        }
-        settings_parameters = parameters
-        
-        #If we've been passed an array then convert it into a dictionary
-        if isinstance(parameters, list):
-            settings_parameters = {}
-            for index, param in enumerate(parameters, start=1):
-                settings_parameters['param' + str(index)] = param
-        
-        settings_parameters = {**default_parameters, **settings_parameters}
-
-        response = self.session.post(self.get_url('noahDeviceApi/noah/set'), 
-                                     data=settings_parameters)
-        
-        return response.json()
-
-    def plant_list_v1(self):
-        """
-        Get a list of all plants with detailed information.
-
-        Returns:
-            list: A list of plants with detailed information.
-        """
-        response = self.session.get(
-            url=self.get_v1_url('plant/list'),
-            data={
-                'page': '',
-                'perpage': '',
-                'search_type': '',
-                'search_keyword': ''
-            }
-        )
-
-        return response.json()
-
-    def plant_details_v1(self, plant_id):
-        """
-        Get basic information about a power station.
-        
-        Args:
-            plant_id (int): Power Station ID
-            
-        Returns:
-            dict: A dictionary containing the plant details.
-            
-        """
-        if not self.v1_api_enabled:
-            warnings.warn("V1 API is not enabled. This method requires an API token.", RuntimeWarning)
-            return {"error_code": 1, "error_msg": "API token required", "data": None}
-            
-        response = self.session.get(
-            self.get_v1_url('plant/details'),
-            params={'plant_id': plant_id}
-        )
-        
-        return response.json()
-        
-    def plant_energy_overview_v1(self, plant_id):
-        """
-        Get an overview of a plant's energy data.
-        
-        Args:
-            plant_id (int): Power Station ID
-            
-        Returns:
-            dict: A dictionary containing the plant energy overview.
-            
-        """
-        if not self.v1_api_enabled:
-            warnings.warn("V1 API is not enabled. This method requires an API token.", RuntimeWarning)
-            return {"error_code": 1, "error_msg": "API token required", "data": None}
-            
-        response = self.session.get(
-            self.get_v1_url('plant/data'),
-            params={'plant_id': plant_id}
-        )
-        
-        return response.json()
-        
-    def plant_energy_history_v1(self, plant_id, start_date=None, end_date=None, time_unit="day", page=None, perpage=None):
-        """
-        Retrieve plant energy data for multiple days/months/years.
-        
-        Args:
-            plant_id (int): Power Station ID
-            start_date (date, optional): Start Date - defaults to today
-            end_date (date, optional): End Date - defaults to today
-            time_unit (str, optional): Time unit ('day', 'month', 'year') - defaults to 'day'
-            page (int, optional): Page number - defaults to 1
-            perpage (int, optional): Number of items per page - defaults to 20, max 100
-            
-        Returns:
-            dict: A dictionary containing the plant energy history.
-            
-        Notes:
-            - When time_unit is 'day', date interval cannot exceed 7 days
-            - When time_unit is 'month', start date must be within same or previous year
-            - When time_unit is 'year', date interval must not exceed 20 years
-            
-        """
-        if not self.v1_api_enabled:
-            warnings.warn("V1 API is not enabled. This method requires an API token.", RuntimeWarning)
-            return {"error_code": 1, "error_msg": "API token required", "data": None}
-            
-        if start_date is None and end_date is None:
-            start_date = date.today()
-            end_date = date.today()
-        elif start_date is None:
-            start_date = end_date
-        elif end_date is None:
-            end_date = start_date
-            
-        # Validate date ranges based on time_unit
-        if time_unit == "day" and (end_date - start_date).days > 7:
-            warnings.warn("Date interval must not exceed 7 days in 'day' mode.", RuntimeWarning)
-        elif time_unit == "month" and (end_date.year - start_date.year > 1):
-            warnings.warn("Start date must be within same or previous year in 'month' mode.", RuntimeWarning)
-        elif time_unit == "year" and (end_date.year - start_date.year > 20):
-            warnings.warn("Date interval must not exceed 20 years in 'year' mode.", RuntimeWarning)
-        
-        response = self.session.get(
-            self.get_v1_url('plant/energy'),
-            params={
-                'plant_id': plant_id,
-                'start_date': start_date.strftime("%Y-%m-%d"),
-                'end_date': end_date.strftime("%Y-%m-%d"),
-                'time_unit': time_unit,
-                'page': page,
-                'perpage': perpage
-            }
-        )
-        
-        return response.json()
-
-    def device_list_v1(self, plant_id):
-        """
-        Get devices associated with plant.
-        
-        Note:
-            returned "device_type" mappings:
-             1: inverter (including MAX)
-             2: storage
-             3: other
-             4: max (single MAX)
-             5: sph
-             6: spa
-             7: min (including TLX)
-             8: pcs
-             9: hps
-            10: pbd
-
-        Args:
-            plant_id (int): Power Station ID
-
-        Returns:
-            DeviceList
-            e.g.
-            {
-                "data": {
-                    "count": 3,
-                    "devices": [
-                        {
-                            "device_sn": "ZT00100001",
-                            "last_update_time": "2018-12-13 11:03:52",
-                            "model": "A0B0D0T0PFU1M3S4",
-                            "lost": True,
-                            "status": 0,
-                            "manufacturer": "Growatt",
-                            "device_id": 116,
-                            "datalogger_sn": "CRAZT00001",
-                            "type": 1
-                        },
-                    ]
-                },
-                "error_code": 0,
-                "error_msg": ""
-            }
-        """
-        response = self.session.get(
-            url=self.get_v1_url("device/list"),
-            params={
-                "plant_id": plant_id,
-                "page": "",
-                "perpage": "",
-            },
-        )
-        return response.json()
-
-
-    def min_detail(self, device_sn):
-        """
-        Get detailed data for a MIN inverter.
-
-        Args:
-            device_sn (str): The serial number of the MIN inverter.
-
-        Returns:
-            dict: A dictionary containing the MIN inverter details.
-
-        Raises:
-            Exception: If the request to the server fails.
-        """
-        if not self.v1_api_enabled:
-            warnings.warn("V1 API is not enabled. This method requires an API token.", RuntimeWarning)
-            return {"error_code": 1, "error_msg": "API token required", "data": None}
-            
-        response = self.session.get(
-            self.get_v1_url('device/tlx/tlx_data_info'), 
-            params={
-                'device_sn': device_sn
-            }
-        )
-
-        return response.json()
-
-    def min_energy(self, device_sn):
-        """
-        Get energy data for a MIN inverter.
-
-        Args:
-            device_sn (str): The serial number of the MIN inverter.
-
-        Returns:
-            dict: A dictionary containing the MIN inverter energy data.
-
-        Raises:
-            Exception: If the request to the server fails.
-        """
-        if not self.v1_api_enabled:
-            warnings.warn("V1 API is not enabled. This method requires an API token.", RuntimeWarning)
-            return {"error_code": 1, "error_msg": "API token required", "data": None}
-            
-        response = self.session.post(
-            url=self.get_v1_url("device/tlx/tlx_last_data"),
-            data={
-                "tlx_sn": device_sn,
-            },
-        )
-
-        return response.json()
-
-    def min_energy_history(self, device_sn, start_date=None, end_date=None, timezone=None, page=None, limit=None):
-        """
-        Get MIN inverter data history.
-
-        Args:
-            device_sn (str): The ID of the MIN inverter.
-            start_date (date, optional): Start date. Defaults to today.
-            end_date (date, optional): End date. Defaults to today.
-            timezone (str, optional): Timezone ID.
-            page (int, optional): Page number.
-            limit (int, optional): Results per page.
-
-        Returns:
-            dict: A dictionary containing the MIN inverter history data.
-
-        Raises:
-            Exception: If the request to the server fails.
-        """
-        if not self.v1_api_enabled:
-            warnings.warn("V1 API is not enabled. This method requires an API token.", RuntimeWarning)
-            return {"error_code": 1, "error_msg": "API token required", "data": None}
-
-        if start_date is None and end_date is None:
-            start_date = date.today()
-            end_date = date.today()
-        elif start_date is None:
-            start_date = end_date
-        elif end_date is None:
-            end_date = start_date
-
-        # check interval validity
-        if end_date - start_date > timedelta(days=7):
-            raise ValueError("date interval must not exceed 7 days")
-                
-        response = self.session.post(
-            url=self.get_v1_url('device/tlx/tlx_data'), 
-            data={
-                "tlx_sn": device_sn,
-                "start_date": start_date.strftime("%Y-%m-%d"),
-                "end_date": end_date.strftime("%Y-%m-%d"),
-                "timezone_id": timezone,
-                "page": page,
-                "perpage": limit,
-            }
-        )
-
-        return response.json()
-
-    def min_settings(self, device_sn):
-        """
-        Get settings for a MIN inverter.
-
-        Args:
-            device_sn (str): The serial number of the MIN inverter.
-
-        Returns:
-            dict: A dictionary containing the MIN inverter settings.
-
-        Raises:
-            Exception: If the request to the server fails.
-        """
-        if not self.v1_api_enabled:
-            warnings.warn("V1 API is not enabled. This method requires an API token.", RuntimeWarning)
-            return {"error_code": 1, "error_msg": "API token required", "data": None}
-            
-        response = self.session.get(
-            self.get_v1_url('device/tlx/tlx_set_info'), 
-            params={
-                'device_sn': device_sn
-            }
-        )
-
-        return response.json()
-
-    def min_read_parameter(self, device_sn, parameter_id, start_address=None, end_address=None):
-        """
-        Read setting from MIN inverter.
-
-        Args:
-            device_sn (str): The ID of the TLX inverter.
-            parameter_id (str): Parameter ID to read. Don't use start_address and end_address if this is set.
-            start_address (int, optional): Register start address (for set_any_reg). Don't use parameter_id if this is set.
-            end_address (int, optional): Register end address (for set_any_reg). Don't use parameter_id if this is set.
-
-        Returns:
-            dict: A dictionary containing the setting value.
-
-        Raises:
-            Exception: If the request to the server fails.
-        """
-        if not self.v1_api_enabled:
-            warnings.warn("V1 API is not enabled. This method requires an API token.", RuntimeWarning)
-            return None
-
-        if parameter_id is None and start_address is None:
-            raise ValueError("specify either parameter_id or start_address/end_address")
-        elif parameter_id is not None and start_address is not None:
-            raise ValueError(
-                "specify either parameter_id or start_address/end_address - not both."
-            )
-        elif parameter_id is not None:
-            # named parameter
-            start_address = 0
-            end_address = 0
-        else:
-            # using register-number mode
-            parameter_id = "set_any_reg"
-            if start_address is None:
-                start_address = end_address
-            if end_address is None:
-                end_address = start_address
-                            
-
-        response = self.session.post(
-            self.get_v1_url('readMinParam'), 
-            data = {
-                "device_sn": device_sn,
-                "paramId": parameter_id,
-                "startAddr": start_address,
-                "endAddr": end_address,
-            }
-        )
-
-        return response.json()
-
-    def min_write_parameter(self, device_sn, parameter_id, parameter_values=None):
-        """
-        Set parameters on a MIN inverter.
-        
-        Args:
-            device_sn (str): Serial number of the inverter
-            parameter_id (str): Setting type to be configured
-            parameter_values: Parameter values to be sent to the system.
-                Can be a single string (for param1 only),
-                a list of strings (for sequential params),
-                or a dictionary mapping param positions to values
-        
-        Returns:
-            dict: JSON response from the server
-            
-        """
-        if not self.v1_api_enabled:
-            warnings.warn("V1 API is not enabled. This method requires an API token.", RuntimeWarning)
-            return {"error_code": 1, "error_msg": "API token required", "data": None}
-            
-        # Initialize all parameters as empty strings
-        parameters = {i: "" for i in range(1, 20)}
-        
-        # Process parameter values based on type
-        if parameter_values is not None:
-            if isinstance(parameter_values, (str, int, float, bool)):
-                # Single value goes to param1
-                parameters[1] = str(parameter_values)
-            elif isinstance(parameter_values, list):
-                # List of values go to sequential params
-                for i, value in enumerate(parameter_values, 1):
-                    if i <= 19:  # Only use up to 19 parameters
-                        parameters[i] = str(value)
-            elif isinstance(parameter_values, dict):
-                # Dict maps param positions to values
-                for pos, value in parameter_values.items():
-                    pos = int(pos) if not isinstance(pos, int) else pos
-                    if 1 <= pos <= 19:  # Validate parameter positions
-                        parameters[pos] = str(value)
-        
-        # IMPORTANT: Create a data dictionary with ALL parameters explicitly included
-        request_data = {
-            "tlx_sn": device_sn,
-            "type": parameter_id
-        }
-        
-        # Add all 19 parameters to the request
-        for i in range(1, 20):
-            request_data[f"param{i}"] = str(parameters[i])
-        
-        # Send the request
-        response = self.session.post(
-            self.get_v1_url('tlxSet'), 
-            data=request_data
-        )
-        
-        return response.json()
-
-    def min_write_time_segment(self, device_sn, segment_id, batt_mode, start_time, end_time, enabled=True):
-        """
-        Set a time segment for a MIN inverter.
-        
-        Args:
-            device_sn (str): The serial number of the inverter.
-            segment_id (int): Time segment ID (1-9).
-            batt_mode (int): 0=load priority, 1=battery priority, 2=grid priority.
-            start_time (datetime.time): Start time for the segment.
-            end_time (datetime.time): End time for the segment.
-            enabled (bool): Whether this segment is enabled.
-                
-        Returns:
-            dict: The server response.
-        """
-        if not self.v1_api_enabled:
-            warnings.warn("V1 API is not enabled. This method requires an API token.", RuntimeWarning)
-            return {"error_code": 1, "error_msg": "API token required", "data": None}
-        
-        if not 1 <= segment_id <= 9:
-            raise ValueError("segment_id must be between 1 and 9")
-                
-        if not 0 <= batt_mode <= 2:
-            raise ValueError("batt_mode must be between 0 and 2")
-        
-        # Initialize ALL 19 parameters as empty strings, not just the ones we need
-        all_params = {
-            "tlx_sn": device_sn,
-            "type": f"time_segment{segment_id}"
-        }
-        
-        # Add param1 through param19, setting the values we need
-        all_params["param1"] = str(batt_mode)
-        all_params["param2"] = str(start_time.hour)
-        all_params["param3"] = str(start_time.minute)
-        all_params["param4"] = str(end_time.hour)
-        all_params["param5"] = str(end_time.minute)
-        all_params["param6"] = "1" if enabled else "0"
-        
-        # Add empty strings for all unused parameters
-        for i in range(7, 20):
-            all_params[f"param{i}"] = ""
-        
-        # Send the request
-        response = self.session.post(
-            self.get_v1_url('tlxSet'), 
-            data=all_params
-        )
-        
-        return response.json()
-
-    def min_read_time_segments(self, device_sn, settings_data=None):
-        """
-        Read Time-of-Use (TOU) settings from a Growatt MIN/TLX inverter.
-        
-        Retrieves all 9 time segments from a Growatt MIN/TLX inverter and
-        parses them into a structured format.
-        
-        Args:
-            device_sn (str): The device serial number of the inverter
-            settings_data (dict, optional): Settings data from min_settings call to avoid repeated API calls.
-                                        Can be either the complete response or just the data portion.
-            
-        Returns:
-            list: A list of dictionaries, each containing details for one time segment:
-                - segment_id (int): The segment number (1-9)
-                - batt_mode (int): 0=Load First, 1=Battery First, 2=Grid First
-                - mode_name (str): String representation of the mode
-                - start_time (str): Start time in format "HH:MM"
-                - end_time (str): End time in format "HH:MM"
-                - enabled (bool): Whether the segment is enabled
-                
-        Example:
-            api = GrowattApi(token="your_api_token")
-            
-            # Option 1: Make a single call
-            tou_settings = api.min_read_tou_settings("DEVICE_SERIAL_NUMBER")
-            
-            # Option 2: Reuse existing settings data
-            settings_response = api.min_settings("DEVICE_SERIAL_NUMBER")
-            tou_settings = api.min_read_tou_settings("DEVICE_SERIAL_NUMBER", settings_response)
-            
-        """
-        if not self.v1_api_enabled:
-            warnings.warn("V1 API is not enabled. This method requires an API token.", RuntimeWarning)
-            return []
-        
-        # Process the settings data
-        if settings_data is None:
-            # Fetch settings if not provided
-            settings_response = self.min_settings(device_sn=device_sn)
-            if settings_response.get('error_code', 1) != 0:
-                print(f"Failed to get settings, error: {settings_response.get('error_msg', 'Unknown error')}")
-                return []
-            settings_data = settings_response.get('data', {})
-        else:
-            # Check if we were given the full API response or just the data portion
-            if 'error_code' in settings_data and 'data' in settings_data:
-                # This is the full API response
-                if settings_data['error_code'] != 0:
-                    print(f"Settings data contains an error: {settings_data.get('error_msg', 'Unknown error')}")
-                    return []
-                settings_data = settings_data.get('data', {})
-            # If it's just the data portion, use it directly (nothing to do)
-        
-        # Define mode names
-        mode_names = {
-            0: "Load First",
-            1: "Battery First",
-            2: "Grid First"
-        }
-        
-        segments = []
-        
-        # Process each time segment
-        for i in range(1, 10):  # Segments 1-9
-            # Get raw time values
-            start_time_raw = settings_data.get(f'forcedTimeStart{i}', "0:0")
-            end_time_raw = settings_data.get(f'forcedTimeStop{i}', "0:0")
-            
-            # Handle 'null' string values
-            if start_time_raw == 'null' or not start_time_raw:
-                start_time_raw = "0:0"
-            if end_time_raw == 'null' or not end_time_raw:
-                end_time_raw = "0:0"
-            
-            # Format times with leading zeros (HH:MM)
-            try:
-                start_parts = start_time_raw.split(":")
-                start_hour = int(start_parts[0])
-                start_min = int(start_parts[1])
-                start_time = f"{start_hour:02d}:{start_min:02d}"
-            except (ValueError, IndexError):
-                start_time = "00:00"
-                
-            try:
-                end_parts = end_time_raw.split(":")
-                end_hour = int(end_parts[0])
-                end_min = int(end_parts[1])
-                end_time = f"{end_hour:02d}:{end_min:02d}"
-            except (ValueError, IndexError):
-                end_time = "00:00"
-            
-            # Get the mode value safely
-            mode_raw = settings_data.get(f'time{i}Mode')
-            if mode_raw == 'null' or mode_raw is None:
-                batt_mode = None
-            else:
-                try:
-                    batt_mode = int(mode_raw)
-                except (ValueError, TypeError):
-                    batt_mode = None
-            
-            # Get the enabled status safely
-            enabled_raw = settings_data.get(f'forcedStopSwitch{i}', 0)
-            if enabled_raw == 'null' or enabled_raw is None:
-                enabled = False
-            else:
-                try:
-                    enabled = int(enabled_raw) == 1
-                except (ValueError, TypeError):
-                    enabled = False
-            
-            segment = {
-                'segment_id': i,
-                'batt_mode': batt_mode,
-                'mode_name': mode_names.get(batt_mode, "Unknown"),
-                'start_time': start_time,
-                'end_time': end_time,
-                'enabled': enabled
-            }
-            
-            segments.append(segment)
-        
-        return segments
-=======
 
 # Import everything from base_api to ensure backward compatibility
 from .base_api import *
@@ -1788,5 +5,4 @@
 from .open_api_v1 import OpenApiV1
 
 # Define the name of the package
-name = "growattServer"
->>>>>>> 56ef2b0c
+name = "growattServer"