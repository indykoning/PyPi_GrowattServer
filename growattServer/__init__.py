import datetime
from datetime import date, timedelta
from enum import IntEnum
import requests
from random import randint
import warnings
import hashlib

name = "growattServer"

BATT_MODE_LOAD_FIRST = 0
BATT_MODE_BATTERY_FIRST = 1
BATT_MODE_GRID_FIRST = 2

def hash_password(password):
    """
    Normal MD5, except add c if a byte of the digest is less than 10.
    """
    password_md5 = hashlib.md5(password.encode('utf-8')).hexdigest()
    for i in range(0, len(password_md5), 2):
        if password_md5[i] == '0':
            password_md5 = password_md5[0:i] + 'c' + password_md5[i + 1:]
    return password_md5

class Timespan(IntEnum):
    hour = 0
    day = 1
    month = 2

class GrowattApi:
    server_url = 'https://openapi.growatt.com/'
    agent_identifier = "Dalvik/2.1.0 (Linux; U; Android 12; https://github.com/indykoning/PyPi_GrowattServer)"

    def __init__(self, add_random_user_id=False, agent_identifier=None, token=None):
        """
        Initialize the Growatt API client.
        
        Args:
            add_random_user_id (bool): Add a random user ID to the agent identifier.
            agent_identifier (str): Override the default agent identifier.
            token (str): API token for authentication (use this for V1 API access).
            username (str): Username for login-based authentication.
            password (str): Password for login-based authentication.
            is_password_hashed (bool): Whether the provided password is already hashed.
        """
        self.api_url = f"{self.server_url}v1/"
        self.token = token
        self.v1_api_enabled = token is not None
        self.session = requests.Session()
        self.session.hooks = {
            'response': lambda response, *args, **kwargs: response.raise_for_status()
        }

        # Set up authentication
        if token:
            print("Using token-based authentication")
            # Use token-based auth for V1 API
            self.session.headers.update({"token": token})
        else:
            print("Using password-based authentication")
            if agent_identifier is not None:
                self.agent_identifier = agent_identifier
            headers = {'User-Agent': self.agent_identifier}
            self.session.headers.update(headers)
            # If a random user id is required, generate a 5 digit number and add it to the user agent
            if add_random_user_id:
                random_number = ''.join(["{}".format(randint(0, 9)) for num in range(0, 5)])
                self.agent_identifier += " - " + random_number


    def __get_date_string(self, timespan=None, date=None):
        if timespan is not None:
            assert timespan in Timespan

        if date is None:
            date = datetime.datetime.now()

        date_str=""
        if timespan == Timespan.month:
            date_str = date.strftime('%Y-%m')
        else:
            date_str = date.strftime('%Y-%m-%d')

        return date_str

    def get_url(self, page):
        """
        Simple helper function to get the page URL.
        """
        return self.server_url + page

    def get_v1_url(self, page):
        """
        Simple helper function to get the page URL for v1 API.
        """
        return self.api_url + page
    
    def login(self, username, password, is_password_hashed=False):
        """
        Log the user in.

        Returns
        'data' -- A List containing Objects containing the folowing
            'plantName' -- Friendly name of the plant
            'plantId'   -- The ID of the plant
        'service'
        'quality'
        'isOpenSmartFamily'
        'totalData' -- An Object
        'success'   -- True or False
        'msg'
        'app_code'
        'user' -- An Object containing a lot of user information
            'uid'
            'userLanguage'
            'inverterGroup' -- A List
            'timeZone' -- A Number
            'lat'
            'lng'
            'dataAcqList' -- A List
            'type'
            'accountName' -- The username
            'password' -- The password hash of the user
            'isValiPhone'
            'kind'
            'mailNotice' -- True or False
            'id'
            'lasLoginIp'
            'lastLoginTime'
            'userDeviceType'
            'phoneNum'
            'approved' -- True or False
            'area' -- Continent of the user
            'smsNotice' -- True or False
            'isAgent'
            'token'
            'nickName'
            'parentUserId'
            'customerCode'
            'country'
            'isPhoneNumReg'
            'createDate'
            'rightlevel'
            'appType'
            'serverUrl'
            'roleId'
            'enabled' -- True or False
            'agentCode'
            'inverterList' -- A list
            'email'
            'company'
            'activeName'
            'codeIndex'
            'appAlias'
            'isBigCustomer'
            'noticeType'
        """
        if not is_password_hashed:
            password = hash_password(password)

        response = self.session.post(self.get_url('newTwoLoginAPI.do'), data={
            'userName': username,
            'password': password
        })

        data = response.json()['back']
        if data['success']:
            data.update({
                'userId': data['user']['id'],
                'userLevel': data['user']['rightlevel']
            })
        return data

    def plant_list(self, user_id):
        """
        Get a list of plants connected to this account.

        Args:
            user_id (str): The ID of the user.

        Returns:
            list: A list of plants connected to the account.

        Raises:
            Exception: If the request to the server fails.
        """
        response = self.session.get(
            self.get_url('PlantListAPI.do'),
            params={'userId': user_id},
            allow_redirects=False
        )

        return response.json().get('back', [])

    def plant_detail(self, plant_id, timespan, date=None):
        """
        Get plant details for specified timespan.

        Args:
            plant_id (str): The ID of the plant.
            timespan (Timespan): The ENUM value conforming to the time window you want e.g. hours from today, days, or months.
            date (datetime, optional): The date you are interested in. Defaults to datetime.datetime.now().

        Returns:
            dict: A dictionary containing the plant details.

        Raises:
            Exception: If the request to the server fails.
        """
        date_str = self.__get_date_string(timespan, date)

        response = self.session.get(self.get_url('PlantDetailAPI.do'), params={
            'plantId': plant_id,
            'type': timespan.value,
            'date': date_str
        })

        return response.json().get('back', {})

    def plant_list_two(self):
        """
        Get a list of all plants with detailed information.

        Returns:
            list: A list of plants with detailed information.
        """
        response = self.session.post(
            self.get_url('newTwoPlantAPI.do'),
            params={'op': 'getAllPlantListTwo'},
            data={
                'language': '1',
                'nominalPower': '',
                'order': '1',
                'pageSize': '15',
                'plantName': '',
                'plantStatus': '',
                'toPageNum': '1'
            }
        )

        return response.json().get('PlantList', [])

    def inverter_data(self, inverter_id, date=None):
        """
        Get inverter data for specified date or today.

        Args:
            inverter_id (str): The ID of the inverter.
            date (datetime, optional): The date you are interested in. Defaults to datetime.datetime.now().

        Returns:
            dict: A dictionary containing the inverter data.

        Raises:
            Exception: If the request to the server fails.
        """
        date_str = self.__get_date_string(date=date)
        response = self.session.get(self.get_url('newInverterAPI.do'), params={
            'op': 'getInverterData',
            'id': inverter_id,
            'type': 1,
            'date': date_str
        })

        return response.json()

    def inverter_detail(self, inverter_id):
        """
        Get detailed data from PV inverter.

        Args:
            inverter_id (str): The ID of the inverter.

        Returns:
            dict: A dictionary containing the inverter details.

        Raises:
            Exception: If the request to the server fails.
        """
        response = self.session.get(self.get_url('newInverterAPI.do'), params={
            'op': 'getInverterDetailData',
            'inverterId': inverter_id
        })

        return response.json()

    def inverter_detail_two(self, inverter_id):
        """
        Get detailed data from PV inverter (alternative endpoint).

        Args:
            inverter_id (str): The ID of the inverter.

        Returns:
            dict: A dictionary containing the inverter details.

        Raises:
            Exception: If the request to the server fails.
        """
        response = self.session.get(self.get_url('newInverterAPI.do'), params={
            'op': 'getInverterDetailData_two',
            'inverterId': inverter_id
        })

        return response.json()

    def tlx_system_status(self, plant_id, tlx_id):
        """
        Get status of the system

        Args:
            plant_id (str): The ID of the plant.
            tlx_id (str): The ID of the TLX inverter.

        Returns:
            dict: A dictionary containing system status.

        Raises:
            Exception: If the request to the server fails.
        """
        response = self.session.post(
            self.get_url("newTlxApi.do"),
            params={"op": "getSystemStatus_KW"},
            data={"plantId": plant_id,
                  "id": tlx_id}
        )

        return response.json().get('obj', {})

    def tlx_energy_overview(self, plant_id, tlx_id):
        """
        Get energy overview

        Args:
            plant_id (str): The ID of the plant.
            tlx_id (str): The ID of the TLX inverter.

        Returns:
            dict: A dictionary containing energy data.

        Raises:
            Exception: If the request to the server fails.
        """
        response = self.session.post(
            self.get_url("newTlxApi.do"),
            params={"op": "getEnergyOverview"},
            data={"plantId": plant_id,
                  "id": tlx_id}
        )

        return response.json().get('obj', {})

    def tlx_energy_prod_cons(self, plant_id, tlx_id, timespan=Timespan.hour, date=None):
        """
        Get energy production and consumption (KW)

        Args:
            tlx_id (str): The ID of the TLX inverter.
            timespan (Timespan): The ENUM value conforming to the time window you want e.g. hours from today, days, or months.
            date (datetime): The date you are interested in.

        Returns:
            dict: A dictionary containing energy data.

        Raises:
            Exception: If the request to the server fails.
        """

        date_str = self.__get_date_string(timespan, date)

        response = self.session.post(
            self.get_url("newTlxApi.do"),
            params={"op": "getEnergyProdAndCons_KW"},
            data={'date': date_str,
                "plantId": plant_id,
                "language": "1",
                 "id": tlx_id,
                 "type": timespan.value}
        )

        return response.json().get('obj', {})

    def tlx_data(self, tlx_id, date=None):
        """
        Get TLX inverter data for specified date or today.

        Args:
            tlx_id (str): The ID of the TLX inverter.
            date (datetime, optional): The date you are interested in. Defaults to datetime.datetime.now().

        Returns:
            dict: A dictionary containing the TLX inverter data.

        Raises:
            Exception: If the request to the server fails.
        """
        date_str = self.__get_date_string(date=date)
        response = self.session.get(self.get_url('newTlxApi.do'), params={
            'op': 'getTlxData',
            'id': tlx_id,
            'type': 1,
            'date': date_str
        })

        return response.json()

    def tlx_detail(self, tlx_id):
        """
        Get detailed data from TLX inverter.

        Args:
            tlx_id (str): The ID of the TLX inverter.

        Returns:
            dict: A dictionary containing the detailed TLX inverter data.

        Raises:
            Exception: If the request to the server fails.
        """
        response = self.session.get(self.get_url('newTlxApi.do'), params={
            'op': 'getTlxDetailData',
            'id': tlx_id
        })

        return response.json()

    def tlx_params(self, tlx_id):
        """
        Get parameters for TLX inverter.

        Args:
            tlx_id (str): The ID of the TLX inverter.

        Returns:
            dict: A dictionary containing the TLX inverter parameters.

        Raises:
            Exception: If the request to the server fails.
        """
        response = self.session.get(self.get_url('newTlxApi.do'), params={
            'op': 'getTlxParams',
            'id': tlx_id 
        })

        return response.json()

    def tlx_all_settings(self, tlx_id):
        """
        Get all possible settings from TLX inverter.

        Args:
            tlx_id (str): The ID of the TLX inverter.

        Returns:
            dict: A dictionary containing all possible settings for the TLX inverter.

        Raises:
            Exception: If the request to the server fails.
        """
        response = self.session.post(self.get_url('newTlxApi.do'), params={
            'op': 'getTlxSetData'
        }, data={
            'serialNum': tlx_id
        })

        return response.json().get('obj', {}).get('tlxSetBean')

    def tlx_enabled_settings(self, tlx_id):
        """
        Get "Enabled settings" from TLX inverter.
        
        Args:
            tlx_id (str): The ID of the TLX inverter.
        
        Returns:
            dict: A dictionary containing the enabled settings.
        
        Raises:
            Exception: If the request to the server fails.
        """
        string_time = datetime.datetime.now().strftime('%Y-%m-%d')
        response = self.session.post(
            self.get_url('newLoginAPI.do'),
            params={'op': 'getSetPass'},
            data={'deviceSn': tlx_id, 'stringTime': string_time, 'type': '5'}
        )

        return response.json().get('obj', {})

    def tlx_battery_info(self, serial_num):
        """
        Get battery information.
        
        Args:
            serial_num (str): The serial number of the battery.
        
        Returns:
            dict: A dictionary containing the battery information.
        
        Raises:
            Exception: If the request to the server fails.
        """
        response = self.session.post(
            self.get_url('newTlxApi.do'),
            params={'op': 'getBatInfo'},
            data={'lan': 1, 'serialNum': serial_num}
        )

        return response.json().get('obj', {})

    def tlx_battery_info_detailed(self, plant_id, serial_num):
        """
        Get detailed battery information.
        
        Args:
            plant_id (str): The ID of the plant.
            serial_num (str): The serial number of the battery.
        
        Returns:
            dict: A dictionary containing the detailed battery information.
        
        Raises:
            Exception: If the request to the server fails.
        """
        response = self.session.post(
            self.get_url('newTlxApi.do'),
            params={'op': 'getBatDetailData'},
            data={'lan': 1, 'plantId': plant_id, 'id': serial_num}
        )

        return response.json()

    def mix_info(self, mix_id, plant_id = None):
        """
        Returns high level values from Mix device

        Keyword arguments:
        mix_id -- The serial number (device_sn) of the inverter
        plant_id -- The ID of the plant (the mobile app uses this but it does not appear to be necessary) (default None)

        Returns:
        'acChargeEnergyToday' -- ??? 2.7
        'acChargeEnergyTotal' -- ??? 25.3
        'acChargePower' -- ??? 0
        'capacity': '45' -- The current remaining capacity of the batteries (same as soc but without the % sign)
        'eBatChargeToday' -- Battery charged today in kWh
        'eBatChargeTotal' -- Battery charged total (all time) in kWh
        'eBatDisChargeToday' -- Battery discharged today in kWh
        'eBatDisChargeTotal' -- Battery discharged total (all time) in kWh
        'epvToday' -- Energy generated from PVs today in kWh
        'epvTotal' -- Energy generated from PVs total (all time) in kWh
        'isCharge'-- ??? 0 - Possible a 0/1 based on whether or not the battery is charging
        'pCharge1' -- ??? 0
        'pDischarge1' -- Battery discharging rate in W
        'soc' -- Statement of charge including % symbol
        'upsPac1' -- ??? 0
        'upsPac2' -- ??? 0
        'upsPac3' -- ??? 0
        'vbat' -- Battery Voltage
        'vbatdsp' -- ??? 51.8
        'vpv1' -- Voltage PV1
        'vpv2' -- Voltage PV2
        """
        request_params={
            'op': 'getMixInfo',
            'mixId': mix_id
        }

        if (plant_id):
          request_params['plantId'] = plant_id

        response = self.session.get(self.get_url('newMixApi.do'), params=request_params)

        return response.json().get('obj', {})

    def mix_totals(self, mix_id, plant_id):
        """
        Returns "Totals" values from Mix device

        Keyword arguments:
        mix_id -- The serial number (device_sn) of the inverter
        plant_id -- The ID of the plant

        Returns:
        'echargetoday' -- Battery charged today in kWh (same as eBatChargeToday from mix_info)
        'echargetotal' -- Battery charged total (all time) in kWh (same as eBatChargeTotal from mix_info)
        'edischarge1Today' -- Battery discharged today in kWh (same as eBatDisChargeToday from mix_info)
        'edischarge1Total' -- Battery discharged total (all time) in kWh (same as eBatDisChargeTotal from mix_info)
        'elocalLoadToday' -- Load consumption today in kWh
        'elocalLoadTotal' -- Load consumption total (all time) in kWh
        'epvToday' -- Energy generated from PVs today in kWh (same as epvToday from mix_info)
        'epvTotal' -- Energy generated from PVs total (all time) in kWh (same as epvTotal from mix_info)
        'etoGridToday' -- Energy exported to the grid today in kWh
        'etogridTotal' -- Energy exported to the grid total (all time) in kWh
        'photovoltaicRevenueToday' -- Revenue earned from PV today in 'unit' currency
        'photovoltaicRevenueTotal' -- Revenue earned from PV total (all time) in 'unit' currency
        'unit' -- Unit of currency for 'Revenue'
        """
        response = self.session.post(self.get_url('newMixApi.do'), params={
            'op': 'getEnergyOverview',
            'mixId': mix_id,
            'plantId': plant_id
        })

        return response.json().get('obj', {})

    def mix_system_status(self, mix_id, plant_id):
        """
        Returns current "Status" from Mix device

        Keyword arguments:
        mix_id -- The serial number (device_sn) of the inverter
        plant_id -- The ID of the plant

        Returns:
        'SOC' -- Statement of charge (remaining battery %)
        'chargePower' -- Battery charging rate in kw
        'fAc' -- Frequency (Hz)
        'lost' -- System status e.g. 'mix.status.normal'
        'pLocalLoad' -- Load conumption in kW
        'pPv1' -- PV1 Wattage in W
        'pPv2' -- PV2 Wattage in W
        'pactogrid' -- Export to grid rate in kW
        'pactouser' -- Import from grid rate in kW
        'pdisCharge1' -- Discharging batteries rate in kW
        'pmax' -- ??? 6 ??? PV Maximum kW ??
        'ppv' -- PV combined Wattage in kW
        'priorityChoose' -- Priority setting - 0=Local load
        'status' -- System statue - ENUM - Unknown values
        'unit' -- Unit of measurement e.g. 'kW'
        'upsFac' -- ??? 0
        'upsVac1' -- ??? 0
        'uwSysWorkMode' -- ??? 6
        'vAc1' -- Grid voltage in V
        'vBat' -- Battery voltage in V
        'vPv1' -- PV1 voltage in V
        'vPv2' -- PV2 voltage in V
        'vac1' -- Grid voltage in V (same as vAc1)
        'wBatteryType' -- ??? 1
        """
        response = self.session.post(self.get_url('newMixApi.do'), params={
            'op': 'getSystemStatus_KW',
            'mixId': mix_id,
            'plantId': plant_id
        })

        return response.json().get('obj', {})

    def mix_detail(self, mix_id, plant_id, timespan=Timespan.hour, date=None):
        """
        Get Mix details for specified timespan

        Keyword arguments:
        mix_id -- The serial number (device_sn) of the inverter
        plant_id -- The ID of the plant
        timespan -- The ENUM value conforming to the time window you want e.g. hours from today, days, or months (Default Timespan.hour)
        date -- The date you are interested in (Default datetime.datetime.now())

        Returns:
        A chartData object where each entry is for a specific 5 minute window e.g. 00:05 and 00:10 respectively (below)
        'chartData': {   '00:05': {   'pacToGrid' -- Export rate to grid in kW
                                      'pacToUser' -- Import rate from grid in kW
                                      'pdischarge' -- Battery discharge in kW
                                      'ppv' -- Solar generation in kW
                                      'sysOut' -- Load consumption in kW
                                  },
                         '00:10': {   'pacToGrid': '0',
                                      'pacToUser': '0.93',
                                      'pdischarge': '0',
                                      'ppv': '0',
                                      'sysOut': '0.93'},
                          ......
                     }
        'eAcCharge' -- Exported to grid in kWh
        'eCharge' -- System production in kWh = Self-consumption + Exported to Grid
        'eChargeToday' -- Load consumption from solar in kWh
        'eChargeToday1' -- Self-consumption in kWh
        'eChargeToday2' -- Self-consumption in kWh (eChargeToday + echarge1)
        'echarge1' -- Load consumption from battery in kWh
        'echargeToat' -- Total battery discharged (all time) in kWh
        'elocalLoad' -- Load consumption in kW (battery + solar + imported)
        'etouser' -- Load consumption imported from grid in kWh
        'photovoltaic' -- Load consumption from solar in kWh (same as eChargeToday)
        'ratio1' -- % of system production that is self-consumed
        'ratio2' -- % of system production that is exported
        'ratio3' -- % of Load consumption that is "self consumption"
        'ratio4' -- % of Load consumption that is "imported from grid"
        'ratio5' -- % of Self consumption that is directly from Solar
        'ratio6' -- % of Self consumption that is from batteries
        'unit' -- Unit of measurement e.g kWh
        'unit2' -- Unit of measurement e.g kW


        NOTE - It is possible to calculate the PV generation that went into charging the batteries by performing the following calculation:
        Solar to Battery = Solar Generation - Export to Grid - Load consumption from solar
                           epvToday (from mix_info) - eAcCharge - eChargeToday
        """
        date_str = self.__get_date_string(timespan, date)

        response = self.session.post(self.get_url('newMixApi.do'), params={
            'op': 'getEnergyProdAndCons_KW',
            'plantId': plant_id,
            'mixId': mix_id,
            'type': timespan.value,
            'date': date_str
        })

        return response.json().get('obj', {})

    def dashboard_data(self, plant_id, timespan=Timespan.hour, date=None):
        """
        Get 'dashboard' data for specified timespan
        NOTE - All numerical values returned by this api call include units e.g. kWh or %
             - Many of the 'total' values that are returned for a Mix system are inaccurate on the system this was tested against.
               However, the statistics that are correct are not available on any other interface, plus these values may be accurate for
               non-mix types of system. Where the values have been proven to be inaccurate they are commented below.

        Keyword arguments:
        plant_id -- The ID of the plant
        timespan -- The ENUM value conforming to the time window you want e.g. hours from today, days, or months (Default Timespan.hour)
        date -- The date you are interested in (Default datetime.datetime.now())

        Returns:
        A chartData object where each entry is for a specific 5 minute window e.g. 00:05 and 00:10 respectively (below)
        NOTE: The keys are interpreted differently, the examples below describe what they are used for in a 'Mix' system
        'chartData': {   '00:05': {   'pacToUser' -- Power from battery in kW
                                      'ppv' -- Solar generation in kW
                                      'sysOut' -- Load consumption in kW
                                      'userLoad' -- Export in kW
                                  },
                         '00:10': {   'pacToUser': '0',
                                      'ppv': '0',
                                      'sysOut': '0.7',
                                      'userLoad': '0'},
                          ......
                     }
        'chartDataUnit' -- Unit of measurement e.g. 'kW',
        'eAcCharge' -- Energy exported to the grid in kWh e.g. '20.5kWh' (not accurate for Mix systems)
        'eCharge' -- System production in kWh = Self-consumption + Exported to Grid e.g '23.1kWh' (not accurate for Mix systems - actually showing the total 'load consumption'
        'eChargeToday1' -- Self-consumption of PPV (possibly including excess diverted to batteries) in kWh e.g. '2.6kWh' (not accurate for Mix systems)
        'eChargeToday2' -- Total self-consumption (PPV consumption(eChargeToday2Echarge1) + Battery Consumption(echarge1)) e.g. '10.1kWh' (not accurate for Mix systems)
        'eChargeToday2Echarge1' -- Self-consumption of PPV only e.g. '0.8kWh' (not accurate for Mix systems)
        'echarge1' -- Self-consumption from Battery only e.g. '9.3kWh'
        'echargeToat' -- Not used on Dashboard view, likely to be total battery discharged e.g. '152.1kWh'
        'elocalLoad' -- Total load consumption (etouser + eChargeToday2) e.g. '20.3kWh', (not accurate for Mix systems)
        'etouser'-- Energy imported from grid today (includes both directly used by load and AC battery charging e.g. '10.2kWh'
        'keyNames' -- Keys to be used for the graph data e.g. ['Solar', 'Load Consumption', 'Export To Grid', 'From Battery']
        'photovoltaic' -- Same as eChargeToday2Echarge1 e.g. '0.8kWh'
        'ratio1' -- % of 'Solar production' that is self-consumed e.g. '11.3%' (not accurate for Mix systems)
        'ratio2' -- % of 'Solar production' that is exported e.g. '88.7%' (not accurate for Mix systems)
        'ratio3' -- % of 'Load consumption' that is self consumption e.g. '49.8%' (not accurate for Mix systems)
        'ratio4' -- % of 'Load consumption' that is imported from the grid e.g '50.2%' (not accurate for Mix systems)
        'ratio5' -- % of Self consumption that is from batteries e.g. '92.1%' (not accurate for Mix systems)
        'ratio6' -- % of Self consumption that is directly from Solar e.g. '7.9%' (not accurate for Mix systems)

        NOTE: Does not return any data for a tlx system. Use plant_energy_data() instead.
        """
        date_str = self.__get_date_string(timespan, date)

        response = self.session.post(self.get_url('newPlantAPI.do'), params={
            'action': "getEnergyStorageData",
            'date': date_str,
            'type': timespan.value,
            'plantId': plant_id
        })

        return response.json()

    def plant_settings(self, plant_id):
        """
        Returns a dictionary containing the settings for the specified plant

        Keyword arguments:
        plant_id -- The id of the plant you want the settings of

        Returns:
        A python dictionary containing the settings for the specified plant
        """
        response = self.session.get(self.get_url('newPlantAPI.do'), params={
            'op': 'getPlant',
            'plantId': plant_id
        })
        
        return response.json()

    def storage_detail(self, storage_id):
        """
        Get "All parameters" from battery storage.
        """
        response = self.session.get(self.get_url('newStorageAPI.do'), params={
            'op': 'getStorageInfo_sacolar',
            'storageId': storage_id
        })

        return response.json()

    def storage_params(self, storage_id):
        """
        Get much more detail from battery storage.
        """
        response = self.session.get(self.get_url('newStorageAPI.do'), params={
            'op': 'getStorageParams_sacolar',
            'storageId': storage_id
        })

        return response.json()

    def storage_energy_overview(self, plant_id, storage_id):
        """
        Get some energy/generation overview data.
        """
        response = self.session.post(self.get_url('newStorageAPI.do?op=getEnergyOverviewData_sacolar'), params={
            'plantId': plant_id,
            'storageSn': storage_id
        })

        return response.json().get('obj', {})

    def inverter_list(self, plant_id):
        """
        Use device_list, it's more descriptive since the list contains more than inverters.
        """
        warnings.warn("This function may be deprecated in the future because naming is not correct, use device_list instead", DeprecationWarning)
        return self.device_list(plant_id)

    def __get_all_devices(self, plant_id):
        """
        Get basic plant information with device list.
        """
        response = self.session.get(self.get_url('newTwoPlantAPI.do'), 
                                     params={'op': 'getAllDeviceList',                                
                                             'plantId': plant_id,
                                             'language': 1})

        return response.json().get('deviceList', {})

    def device_list(self, plant_id):
        """
        Get a list of all devices connected to plant.
        """
        
        device_list = self.plant_info(plant_id).get('deviceList', [])
        
        if not device_list:
            # for tlx systems, the device_list in plant is empty, so use __get_all_devices() instead
            device_list = self.__get_all_devices(plant_id)

        return device_list

    def plant_info(self, plant_id):
        """
        Get basic plant information with device list.
        """
        response = self.session.get(self.get_url('newTwoPlantAPI.do'), params={
            'op': 'getAllDeviceListTwo',
            'plantId': plant_id,
            'pageNum': 1,
            'pageSize': 1
        })

        return response.json()

    def plant_energy_data(self, plant_id):
        """
        Get the energy data used in the 'Plant' tab in the phone
        """
        response = self.session.post(self.get_url('newTwoPlantAPI.do'), 
                                     params={'op': 'getUserCenterEnertyDataByPlantid'}, 
                                     data={ 'language': 1,
                                            'plantId': plant_id})

        return response.json()
    
    def is_plant_noah_system(self, plant_id):
        """
        Returns a dictionary containing if noah devices are configured for the specified plant

        Keyword arguments:
        plant_id -- The id of the plant you want the noah devices of (str)

        Returns
        'msg'
        'result'    -- True or False
        'obj'   -- An Object containing if noah devices are configured
            'isPlantNoahSystem' -- Is the specified plant a noah system (True or False)
            'plantId'   -- The ID of the plant
            'isPlantHaveNoah'   -- Are noah devices configured in the specified plant (True or False)
            'deviceSn'  -- Serial number of the configured noah device
            'plantName' -- Friendly name of the plant
        """
        response = self.session.post(self.get_url('noahDeviceApi/noah/isPlantNoahSystem'), data={
            'plantId': plant_id
        })
        return response.json()

    
    def noah_system_status(self, serial_number):
        """
        Returns a dictionary containing the status for the specified Noah Device

        Keyword arguments:
        serial_number -- The Serial number of the noah device you want the status of (str)

        Returns
        'msg'
        'result'    -- True or False
        'obj' -- An Object containing the noah device status
            'chargePower'   -- Battery charging rate in watt e.g. '200Watt'
            'workMode'  -- Workingmode of the battery (0 = Load First, 1 = Battery First)
            'soc'   -- Statement of charge (remaining battery %)
            'associatedInvSn'   -- ???
            'batteryNum'    -- Numbers of batterys
            'profitToday'   -- Today generated profit through noah device
            'plantId'   -- The ID of the plant
            'disChargePower'    -- Battery discharging rate in watt e.g. '200Watt'
            'eacTotal'  -- Total energy exported to the grid in kWh e.g. '20.5kWh'
            'eacToday'  -- Today energy exported to the grid in kWh e.g. '20.5kWh'
            'pac'   -- Export to grid rate in watt e.g. '200Watt'
            'ppv'   -- Solar generation in watt e.g. '200Watt'
            'alias' -- Friendly name of the noah device
            'profitTotal'   -- Total generated profit through noah device
            'moneyUnit' -- Unit of currency e.g. '€'
            'status'    -- Is the noah device online (True or False)
        """
        response = self.session.post(self.get_url('noahDeviceApi/noah/getSystemStatus'), data={
            'deviceSn': serial_number
        })
        return response.json()

    
    def noah_info(self, serial_number):
        """
        Returns a dictionary containing the informations for the specified Noah Device

        Keyword arguments:
        serial_number -- The Serial number of the noah device you want the informations of (str)

        Returns
        'msg'
        'result'    -- True or False
        'obj' -- An Object containing the noah device informations
            'neoList'   -- A List containing Objects
            'unitList'  -- A Object containing currency units e.g. "Euro": "euro", "DOLLAR": "dollar"
            'noah'  -- A Object containing the folowing
                'time_segment'  -- A List containing Objects with configured "Operation Mode"
                    NOTE: The keys are generated numerical, the values are generated with folowing syntax "[workingmode (0 = Load First, 1 = Battery First)]_[starttime]_[endtime]_[output power]"
                    'time_segment': {
                        'time_segment1': "0_0:0_8:0_150", ([Load First]_[00:00]_[08:00]_[150 watt])
                        'time_segment2': "1_8:0_18:0_0", ([Battery First]_[08:00]_[18:00]_[0 watt])
                        ....
                     }
                'batSns'    -- A List containing all battery Serial Numbers 
                'associatedInvSn'   -- ???
                'plantId'   -- The ID of the plant
                'chargingSocHighLimit'  -- Configured "Battery Management" charging upper limit
                'chargingSocLowLimit'   -- Configured "Battery Management" charging lower limit
                'defaultPower'  -- Configured "System Default Output Power"
                'version'   -- The Firmware Version of the noah device
                'deviceSn'  -- The Serial number of the noah device
                'formulaMoney'  -- Configured "Select Currency" energy cost per kWh e.g. '0.22'
                'alias' -- Friendly name of the noah device
                'model' -- Model Name of the noah device
                'plantName' -- Friendly name of the plant
                'tempType'  -- ???
                'moneyUnitText' -- Configured "Select Currency" (Value from the unitList) e.G. "euro"
            'plantList' -- A List containing Objects containing the folowing
                'plantId'   -- The ID of the plant
                'plantImgName'  -- Friendly name of the plant Image
                'plantName' -- Friendly name of the plant
        """        
        response = self.session.post(self.get_url('noahDeviceApi/noah/getNoahInfoBySn'), data={
            'deviceSn': serial_number
        })
        return response.json()


    def update_plant_settings(self, plant_id, changed_settings, current_settings = None):
        """
        Applies settings to the plant e.g. ID, Location, Timezone
        See README for all possible settings options

        Keyword arguments:
        plant_id -- The id of the plant you wish to update the settings for
        changed_settings -- A python dictionary containing the settings to be changed and their value
        current_settings -- A python dictionary containing the current settings of the plant (use the response from plant_settings), if None - fetched for you

        Returns:
        A response from the server stating whether the configuration was successful or not
        """
        #If no existing settings have been provided then get them from the growatt server
        if current_settings == None:
            current_settings = self.plant_settings(plant_id)

        #These are the parameters that the form requires, without these an error is thrown. Pre-populate their values with the current values
        form_settings = {
            'plantCoal': (None, str(current_settings['formulaCoal'])),
            'plantSo2': (None, str(current_settings['formulaSo2'])),
            'accountName': (None, str(current_settings['userAccount'])),
            'plantID': (None, str(current_settings['id'])),
            'plantFirm': (None, '0'), #Hardcoded to 0 as I can't work out what value it should have
            'plantCountry': (None, str(current_settings['country'])),
            'plantType': (None, str(current_settings['plantType'])),
            'plantIncome': (None, str(current_settings['formulaMoneyStr'])),
            'plantAddress': (None, str(current_settings['plantAddress'])),
            'plantTimezone': (None, str(current_settings['timezone'])),
            'plantLng': (None, str(current_settings['plant_lng'])),
            'plantCity': (None, str(current_settings['city'])),
            'plantCo2': (None, str(current_settings['formulaCo2'])),
            'plantMoney': (None, str(current_settings['formulaMoneyUnitId'])),
            'plantPower': (None, str(current_settings['nominalPower'])),
            'plantLat': (None, str(current_settings['plant_lat'])),
            'plantDate': (None, str(current_settings['createDateText'])),
            'plantName': (None, str(current_settings['plantName'])),
        }

        #Overwrite the current value of the setting with the new value
        for setting, value in changed_settings.items():
            form_settings[setting] = (None, str(value))

        response = self.session.post(self.get_url('newTwoPlantAPI.do?op=updatePlant'), files = form_settings)

        return response.json()

    def update_inverter_setting(self, serial_number, setting_type, 
                                default_parameters, parameters):
        """
        Applies settings for specified system based on serial number
        See README for known working settings

        Arguments:
        serial_number -- Serial number (device_sn) of the inverter (str)
        setting_type -- Setting to be configured (str)
        default_params -- Default set of parameters for the setting call (dict)
        parameters -- Parameters to be sent to the system (dict or list of str)
                (array which will be converted to a dictionary)

        Returns:
        JSON response from the server whether the configuration was successful
        """
        settings_parameters = parameters
        
        #If we've been passed an array then convert it into a dictionary
        if isinstance(parameters, list):
            settings_parameters = {}
            for index, param in enumerate(parameters, start=1):
                settings_parameters['param' + str(index)] = param
        
        settings_parameters = {**default_parameters, **settings_parameters}

        response = self.session.post(self.get_url('newTcpsetAPI.do'), 
                                     params=settings_parameters)
        
        return response.json()

    def update_mix_inverter_setting(self, serial_number, setting_type, parameters):
        """
        Alias for setting inverter parameters on a mix inverter
        See README for known working settings

        Arguments:
        serial_number -- Serial number (device_sn) of the inverter (str)
        setting_type -- Setting to be configured (str)
        parameters -- Parameters to be sent to the system (dict or list of str)
                (array which will be converted to a dictionary)

        Returns:
        JSON response from the server whether the configuration was successful
        """
        default_parameters = {
            'op': 'mixSetApiNew',
            'serialNum': serial_number,
            'type': setting_type
        }
        return self.update_inverter_setting(serial_number, setting_type, 
                                            default_parameters, parameters)

    def update_ac_inverter_setting(self, serial_number, setting_type, parameters):
        """
        Alias for setting inverter parameters on an AC-coupled inverter
        See README for known working settings

        Arguments:
        serial_number -- Serial number (device_sn) of the inverter (str)
        setting_type -- Setting to be configured (str)
        parameters -- Parameters to be sent to the system (dict or list of str)
                (array which will be converted to a dictionary)

        Returns:
        JSON response from the server whether the configuration was successful
        """
        default_parameters = {
            'op': 'spaSetApi',
            'serialNum': serial_number,
            'type': setting_type
        }
        return self.update_inverter_setting(serial_number, setting_type, 
                                            default_parameters, parameters)

    def update_tlx_inverter_time_segment(self, serial_number, segment_id, batt_mode, start_time, end_time, enabled):
        """
        Updates the time segment settings for a TLX hybrid inverter.

        Arguments:
        serial_number -- Serial number (device_sn) of the inverter (str)
        segment_id -- ID of the time segment to be updated (int)
        batt_mode -- Battery mode (int)
        start_time -- Start time of the segment (datetime.time)
        end_time -- End time of the segment (datetime.time)
        enabled -- Whether the segment is enabled (bool)

        Returns:
        JSON response from the server whether the configuration was successful
        """
        params = {
            'op': 'tlxSet'
        }
        data = {
            'serialNum': serial_number,
            'type': f'time_segment{segment_id}',
            'param1': batt_mode,
            'param2': start_time.strftime('%H'),
            'param3': start_time.strftime('%M'),
            'param4': end_time.strftime('%H'),
            'param5': end_time.strftime('%M'),
            'param6': '1' if enabled else '0'
        }
        
        response = self.session.post(self.get_url('newTcpsetAPI.do'), params=params, data=data)
        result = response.json()
        
        if not result.get('success', False):
            raise Exception(f"Failed to update TLX inverter time segment: {result.get('msg', 'Unknown error')}")
        
        return result

    def update_tlx_inverter_setting(self, serial_number, setting_type, parameter):
        """
        Alias for setting parameters on a tlx hybrid inverter
        See README for known working settings

        Arguments:
        serial_number -- Serial number (device_sn) of the inverter (str)
        setting_type -- Setting to be configured (str)
        parameter -- Parameter(s) to be sent to the system (str, dict, list of str)
                (array which will be converted to a dictionary)

        Returns:
        JSON response from the server whether the configuration was successful
        """
        default_parameters = {
            'op': 'tlxSet',
            'serialNum': serial_number,
            'type': setting_type
        }

        # If parameter is a single value, convert it to a dictionary
        if not isinstance(parameter, (dict, list)):
            parameter = {'param1': parameter}
        elif isinstance(parameter, list):
            parameter = {f'param{index+1}': param for index, param in enumerate(parameter)}

        return self.update_inverter_setting(serial_number, setting_type, 
                                            default_parameters, parameter)


    def update_noah_settings(self, serial_number, setting_type, parameters):
        """
        Applies settings for specified noah device based on serial number
        See README for known working settings

        Arguments:
        serial_number -- Serial number (device_sn) of the noah (str)
        setting_type -- Setting to be configured (str)
        parameters -- Parameters to be sent to the system (dict or list of str)
                (array which will be converted to a dictionary)

        Returns:
        JSON response from the server whether the configuration was successful
        """
        default_parameters = {
            'serialNum': serial_number,
            'type': setting_type
        }
        settings_parameters = parameters
        
        #If we've been passed an array then convert it into a dictionary
        if isinstance(parameters, list):
            settings_parameters = {}
            for index, param in enumerate(parameters, start=1):
                settings_parameters['param' + str(index)] = param
        
        settings_parameters = {**default_parameters, **settings_parameters}

        response = self.session.post(self.get_url('noahDeviceApi/noah/set'), 
                                     data=settings_parameters)
        
        return response.json()


<<<<<<< HEAD
    def plant_list_v1(self):
        """
        Get a list of all plants with detailed information.

        Returns:
            list: A list of plants with detailed information.
        """
        response = self.session.get(
            url=self.get_v1_url('plant/list'),
            data={
                'page': '',
                'perpage': '',
                'search_type': '',
                'search_keyword': ''
            }
        )

        return response.json()

    def plant_details_v1(self, plant_id):
        """
        Get basic information about a power station.
        
        Args:
            plant_id (int): Power Station ID
            
        Returns:
            dict: A dictionary containing the plant details.
            
        """
        if not self.v1_api_enabled:
            warnings.warn("V1 API is not enabled. This method requires an API token.", RuntimeWarning)
            return {"error_code": 1, "error_msg": "API token required", "data": None}
            
        response = self.session.get(
            self.get_v1_url('plant/details'),
            params={'plant_id': plant_id}
        )
        
        return response.json()
        
    def plant_energy_overview_v1(self, plant_id):
        """
        Get an overview of a plant's energy data.
        
        Args:
            plant_id (int): Power Station ID
            
        Returns:
            dict: A dictionary containing the plant energy overview.
            
        """
        if not self.v1_api_enabled:
            warnings.warn("V1 API is not enabled. This method requires an API token.", RuntimeWarning)
            return {"error_code": 1, "error_msg": "API token required", "data": None}
            
        response = self.session.get(
            self.get_v1_url('plant/data'),
            params={'plant_id': plant_id}
        )
        
        return response.json()
        
    def plant_energy_history_v1(self, plant_id, start_date=None, end_date=None, time_unit="day", page=None, perpage=None):
        """
        Retrieve plant energy data for multiple days/months/years.
        
        Args:
            plant_id (int): Power Station ID
            start_date (date, optional): Start Date - defaults to today
            end_date (date, optional): End Date - defaults to today
            time_unit (str, optional): Time unit ('day', 'month', 'year') - defaults to 'day'
            page (int, optional): Page number - defaults to 1
            perpage (int, optional): Number of items per page - defaults to 20, max 100
            
        Returns:
            dict: A dictionary containing the plant energy history.
            
        Notes:
            - When time_unit is 'day', date interval cannot exceed 7 days
            - When time_unit is 'month', start date must be within same or previous year
            - When time_unit is 'year', date interval must not exceed 20 years
            
        """
        if not self.v1_api_enabled:
            warnings.warn("V1 API is not enabled. This method requires an API token.", RuntimeWarning)
            return {"error_code": 1, "error_msg": "API token required", "data": None}
            
        if start_date is None and end_date is None:
            start_date = date.today()
            end_date = date.today()
        elif start_date is None:
            start_date = end_date
        elif end_date is None:
            end_date = start_date
            
        # Validate date ranges based on time_unit
        if time_unit == "day" and (end_date - start_date).days > 7:
            warnings.warn("Date interval must not exceed 7 days in 'day' mode.", RuntimeWarning)
        elif time_unit == "month" and (end_date.year - start_date.year > 1):
            warnings.warn("Start date must be within same or previous year in 'month' mode.", RuntimeWarning)
        elif time_unit == "year" and (end_date.year - start_date.year > 20):
            warnings.warn("Date interval must not exceed 20 years in 'year' mode.", RuntimeWarning)
        
        response = self.session.get(
            self.get_v1_url('plant/energy'),
            params={
                'plant_id': plant_id,
                'start_date': start_date.strftime("%Y-%m-%d"),
                'end_date': end_date.strftime("%Y-%m-%d"),
                'time_unit': time_unit,
                'page': page,
                'perpage': perpage
            }
        )
        
        return response.json()

    def device_list_v1(self, plant_id):
        """
        Get devices associated with plant.
        
        Note:
            returned "device_type" mappings:
             1: inverter (including MAX)
             2: storage
             3: other
             4: max (single MAX)
             5: sph
             6: spa
             7: min (including TLX)
             8: pcs
             9: hps
            10: pbd

        Args:
            plant_id (int): Power Station ID

        Returns:
            DeviceList
            e.g.
            {
                "data": {
                    "count": 3,
                    "devices": [
                        {
                            "device_sn": "ZT00100001",
                            "last_update_time": "2018-12-13 11:03:52",
                            "model": "A0B0D0T0PFU1M3S4",
                            "lost": True,
                            "status": 0,
                            "manufacturer": "Growatt",
                            "device_id": 116,
                            "datalogger_sn": "CRAZT00001",
                            "type": 1
                        },
                    ]
                },
                "error_code": 0,
                "error_msg": ""
            }
        """
        response = self.session.get(
            url=self.get_v1_url("device/list"),
            params={
                "plant_id": plant_id,
                "page": "",
                "perpage": "",
            },
        )
        return response.json()


    def min_detail(self, device_sn):
        """
        Get detailed data for a MIN inverter.

        Args:
            device_sn (str): The serial number of the MIN inverter.

        Returns:
            dict: A dictionary containing the MIN inverter details.

        Raises:
            Exception: If the request to the server fails.
        """
        if not self.v1_api_enabled:
            warnings.warn("V1 API is not enabled. This method requires an API token.", RuntimeWarning)
            return {"error_code": 1, "error_msg": "API token required", "data": None}
            
        response = self.session.get(
            self.get_v1_url('device/tlx/tlx_data_info'), 
            params={
                'device_sn': device_sn
            }
        )

        return response.json()

    def min_energy(self, device_sn):
        """
        Get energy data for a MIN inverter.

        Args:
            device_sn (str): The serial number of the MIN inverter.

        Returns:
            dict: A dictionary containing the MIN inverter energy data.

        Raises:
            Exception: If the request to the server fails.
        """
        if not self.v1_api_enabled:
            warnings.warn("V1 API is not enabled. This method requires an API token.", RuntimeWarning)
            return {"error_code": 1, "error_msg": "API token required", "data": None}
            
        response = self.session.post(
            url=self.get_v1_url("device/tlx/tlx_last_data"),
            data={
                "tlx_sn": device_sn,
            },
        )

        return response.json()

    def min_energy_history(self, device_sn, start_date=None, end_date=None, timezone=None, page=None, limit=None):
        """
        Get MIN inverter data history.

        Args:
            device_sn (str): The ID of the MIN inverter.
            start_date (date, optional): Start date. Defaults to today.
            end_date (date, optional): End date. Defaults to today.
            timezone (str, optional): Timezone ID.
            page (int, optional): Page number.
            limit (int, optional): Results per page.

        Returns:
            dict: A dictionary containing the MIN inverter history data.

        Raises:
            Exception: If the request to the server fails.
        """
        if not self.v1_api_enabled:
            warnings.warn("V1 API is not enabled. This method requires an API token.", RuntimeWarning)
            return {"error_code": 1, "error_msg": "API token required", "data": None}

        if start_date is None and end_date is None:
            start_date = date.today()
            end_date = date.today()
        elif start_date is None:
            start_date = end_date
        elif end_date is None:
            end_date = start_date

        # check interval validity
        if end_date - start_date > timedelta(days=7):
            raise ValueError("date interval must not exceed 7 days")
                
        response = self.session.post(
            url=self.get_v1_url('device/tlx/tlx_data'), 
            data={
                "tlx_sn": device_sn,
                "start_date": start_date.strftime("%Y-%m-%d"),
                "end_date": end_date.strftime("%Y-%m-%d"),
                "timezone_id": timezone,
                "page": page,
                "perpage": limit,
            }
        )

        return response.json()

    def min_settings(self, device_sn):
        """
        Get settings for a MIN inverter.

        Args:
            device_sn (str): The serial number of the MIN inverter.

        Returns:
            dict: A dictionary containing the MIN inverter settings.

        Raises:
            Exception: If the request to the server fails.
        """
        if not self.v1_api_enabled:
            warnings.warn("V1 API is not enabled. This method requires an API token.", RuntimeWarning)
            return {"error_code": 1, "error_msg": "API token required", "data": None}
            
        response = self.session.get(
            self.get_v1_url('device/tlx/tlx_set_info'), 
            params={
                'device_sn': device_sn
            }
        )

        return response.json()

    def min_read_parameter(self, device_sn, parameter_id, start_address=None, end_address=None):
        """
        Read setting from MIN inverter.

        Args:
            device_sn (str): The ID of the TLX inverter.
            parameter_id (str): Parameter ID to read. Don't use start_address and end_address if this is set.
            start_address (int, optional): Register start address (for set_any_reg). Don't use parameter_id if this is set.
            end_address (int, optional): Register end address (for set_any_reg). Don't use parameter_id if this is set.

        Returns:
            dict: A dictionary containing the setting value.

        Raises:
            Exception: If the request to the server fails.
        """
        if not self.v1_api_enabled:
            warnings.warn("V1 API is not enabled. This method requires an API token.", RuntimeWarning)
            return None

        if parameter_id is None and start_address is None:
            raise ValueError("specify either parameter_id or start_address/end_address")
        elif parameter_id is not None and start_address is not None:
            raise ValueError(
                "specify either parameter_id or start_address/end_address - not both."
            )
        elif parameter_id is not None:
            # named parameter
            start_address = 0
            end_address = 0
        else:
            # using register-number mode
            parameter_id = "set_any_reg"
            if start_address is None:
                start_address = end_address
            if end_address is None:
                end_address = start_address
                            

        response = self.session.post(
            self.get_v1_url('readMinParam'), 
            data = {
                "device_sn": device_sn,
                "paramId": parameter_id,
                "startAddr": start_address,
                "endAddr": end_address,
            }
        )

        return response.json()

    def min_write_parameter(self, device_sn, parameter_id, parameter_values=None):
        """
        Set parameters on a MIN inverter.
        
        Args:
            device_sn (str): Serial number of the inverter
            parameter_id (str): Setting type to be configured
            parameter_values: Parameter values to be sent to the system.
                Can be a single string (for param1 only),
                a list of strings (for sequential params),
                or a dictionary mapping param positions to values
        
        Returns:
            dict: JSON response from the server
            
        """
        if not self.v1_api_enabled:
            warnings.warn("V1 API is not enabled. This method requires an API token.", RuntimeWarning)
            return {"error_code": 1, "error_msg": "API token required", "data": None}
            
        # Initialize all parameters as empty strings
        parameters = {i: "" for i in range(1, 20)}
        
        # Process parameter values based on type
        if parameter_values is not None:
            if isinstance(parameter_values, (str, int, float, bool)):
                # Single value goes to param1
                parameters[1] = str(parameter_values)
            elif isinstance(parameter_values, list):
                # List of values go to sequential params
                for i, value in enumerate(parameter_values, 1):
                    if i <= 19:  # Only use up to 19 parameters
                        parameters[i] = str(value)
            elif isinstance(parameter_values, dict):
                # Dict maps param positions to values
                for pos, value in parameter_values.items():
                    pos = int(pos) if not isinstance(pos, int) else pos
                    if 1 <= pos <= 19:  # Validate parameter positions
                        parameters[pos] = str(value)
        
        # IMPORTANT: Create a data dictionary with ALL parameters explicitly included
        request_data = {
            "tlx_sn": device_sn,
            "type": parameter_id
        }
        
        # Add all 19 parameters to the request
        for i in range(1, 20):
            request_data[f"param{i}"] = str(parameters[i])
        
        # Send the request
        response = self.session.post(
            self.get_v1_url('tlxSet'), 
            data=request_data
        )
        
        return response.json()

    def min_write_time_segment(self, device_sn, segment_id, batt_mode, start_time, end_time, enabled=True):
        """
        Set a time segment for a MIN inverter.
        
        Args:
            device_sn (str): The serial number of the inverter.
            segment_id (int): Time segment ID (1-9).
            batt_mode (int): 0=load priority, 1=battery priority, 2=grid priority.
            start_time (datetime.time): Start time for the segment.
            end_time (datetime.time): End time for the segment.
            enabled (bool): Whether this segment is enabled.
                
        Returns:
            dict: The server response.
        """
        if not self.v1_api_enabled:
            warnings.warn("V1 API is not enabled. This method requires an API token.", RuntimeWarning)
            return {"error_code": 1, "error_msg": "API token required", "data": None}
        
        if not 1 <= segment_id <= 9:
            raise ValueError("segment_id must be between 1 and 9")
                
        if not 0 <= batt_mode <= 2:
            raise ValueError("batt_mode must be between 0 and 2")
        
        # Initialize ALL 19 parameters as empty strings, not just the ones we need
        all_params = {
            "tlx_sn": device_sn,
            "type": f"time_segment{segment_id}"
        }
        
        # Add param1 through param19, setting the values we need
        all_params["param1"] = str(batt_mode)
        all_params["param2"] = str(start_time.hour)
        all_params["param3"] = str(start_time.minute)
        all_params["param4"] = str(end_time.hour)
        all_params["param5"] = str(end_time.minute)
        all_params["param6"] = "1" if enabled else "0"
        
        # Add empty strings for all unused parameters
        for i in range(7, 20):
            all_params[f"param{i}"] = ""
        
        # Send the request
        response = self.session.post(
            self.get_v1_url('tlxSet'), 
            data=all_params
        )
        
        return response.json()

    def min_read_time_segments(self, device_sn, settings_data=None):
        """
        Read Time-of-Use (TOU) settings from a Growatt MIN/TLX inverter.
        
        Retrieves all 9 time segments from a Growatt MIN/TLX inverter and
        parses them into a structured format.
        
        Args:
            device_sn (str): The device serial number of the inverter
            settings_data (dict, optional): Settings data from min_settings call to avoid repeated API calls.
                                        Can be either the complete response or just the data portion.
            
        Returns:
            list: A list of dictionaries, each containing details for one time segment:
                - segment_id (int): The segment number (1-9)
                - batt_mode (int): 0=Load First, 1=Battery First, 2=Grid First
                - mode_name (str): String representation of the mode
                - start_time (str): Start time in format "HH:MM"
                - end_time (str): End time in format "HH:MM"
                - enabled (bool): Whether the segment is enabled
                
        Example:
            api = GrowattApi(token="your_api_token")
            
            # Option 1: Make a single call
            tou_settings = api.min_read_tou_settings("DEVICE_SERIAL_NUMBER")
            
            # Option 2: Reuse existing settings data
            settings_response = api.min_settings("DEVICE_SERIAL_NUMBER")
            tou_settings = api.min_read_tou_settings("DEVICE_SERIAL_NUMBER", settings_response)
            
        """
        if not self.v1_api_enabled:
            warnings.warn("V1 API is not enabled. This method requires an API token.", RuntimeWarning)
            return []
        
        # Process the settings data
        if settings_data is None:
            # Fetch settings if not provided
            settings_response = self.min_settings(device_sn=device_sn)
            if settings_response.get('error_code', 1) != 0:
                print(f"Failed to get settings, error: {settings_response.get('error_msg', 'Unknown error')}")
                return []
            settings_data = settings_response.get('data', {})
        else:
            # Check if we were given the full API response or just the data portion
            if 'error_code' in settings_data and 'data' in settings_data:
                # This is the full API response
                if settings_data['error_code'] != 0:
                    print(f"Settings data contains an error: {settings_data.get('error_msg', 'Unknown error')}")
                    return []
                settings_data = settings_data.get('data', {})
            # If it's just the data portion, use it directly (nothing to do)
        
        # Define mode names
        mode_names = {
            0: "Load First",
            1: "Battery First",
            2: "Grid First"
        }
        
        segments = []
        
        # Process each time segment
        for i in range(1, 10):  # Segments 1-9
            # Get raw time values
            start_time_raw = settings_data.get(f'forcedTimeStart{i}', "0:0")
            end_time_raw = settings_data.get(f'forcedTimeStop{i}', "0:0")
            
            # Handle 'null' string values
            if start_time_raw == 'null' or not start_time_raw:
                start_time_raw = "0:0"
            if end_time_raw == 'null' or not end_time_raw:
                end_time_raw = "0:0"
            
            # Format times with leading zeros (HH:MM)
            try:
                start_parts = start_time_raw.split(":")
                start_hour = int(start_parts[0])
                start_min = int(start_parts[1])
                start_time = f"{start_hour:02d}:{start_min:02d}"
            except (ValueError, IndexError):
                start_time = "00:00"
                
            try:
                end_parts = end_time_raw.split(":")
                end_hour = int(end_parts[0])
                end_min = int(end_parts[1])
                end_time = f"{end_hour:02d}:{end_min:02d}"
            except (ValueError, IndexError):
                end_time = "00:00"
            
            # Get the mode value safely
            mode_raw = settings_data.get(f'time{i}Mode')
            if mode_raw == 'null' or mode_raw is None:
                batt_mode = None
            else:
                try:
                    batt_mode = int(mode_raw)
                except (ValueError, TypeError):
                    batt_mode = None
            
            # Get the enabled status safely
            enabled_raw = settings_data.get(f'forcedStopSwitch{i}', 0)
            if enabled_raw == 'null' or enabled_raw is None:
                enabled = False
            else:
                try:
                    enabled = int(enabled_raw) == 1
                except (ValueError, TypeError):
                    enabled = False
            
            segment = {
                'segment_id': i,
                'batt_mode': batt_mode,
                'mode_name': mode_names.get(batt_mode, "Unknown"),
                'start_time': start_time,
                'end_time': end_time,
                'enabled': enabled
            }
            
            segments.append(segment)
        
        return segments
=======
>>>>>>> ecb77849
<|MERGE_RESOLUTION|>--- conflicted
+++ resolved
@@ -1196,8 +1196,6 @@
         
         return response.json()
 
-
-<<<<<<< HEAD
     def plant_list_v1(self):
         """
         Get a list of all plants with detailed information.
@@ -1780,6 +1778,4 @@
             
             segments.append(segment)
         
-        return segments
-=======
->>>>>>> ecb77849
+        return segments